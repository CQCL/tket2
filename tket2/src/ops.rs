use std::sync::{Arc, Weak};

use crate::extension::bool::bool_type;
use crate::extension::rotation::rotation_type;
use crate::extension::sympy::{SympyOpDef, SYM_OP_ID};
use crate::extension::{TKET2_EXTENSION, TKET2_EXTENSION_ID as EXTENSION_ID};
use hugr::ops::custom::ExtensionOp;
use hugr::types::Type;
use hugr::{
    extension::{
        prelude::{bool_t, option_type, qb_t},
        simple_op::{try_from_name, MakeOpDef, MakeRegisteredOp},
        ExtensionId, OpDef, SignatureFunc,
    },
    ops::OpType,
    type_row,
    types::{type_param::TypeArg, Signature},
};

use derive_more::{Display, Error};
use serde::{Deserialize, Serialize};
use smol_str::ToSmolStr;
use strum::{EnumIter, EnumString, IntoStaticStr};

#[derive(
    Clone,
    Copy,
    Debug,
    Serialize,
    Deserialize,
    Hash,
    PartialEq,
    Eq,
    PartialOrd,
    Ord,
    EnumIter,
    IntoStaticStr,
    EnumString,
)]
#[allow(missing_docs)]
#[non_exhaustive]
/// Simple enum of tket 2 quantum operations.
pub enum Tk2Op {
    H,
    CX,
    CY,
    CZ,
    CRz,
    T,
    Tdg,
    S,
    Sdg,
    X,
    Y,
    Z,
    Rx,
    Ry,
    Rz,
    Toffoli,
    Measure,
    MeasureFree,
    QAlloc,
    TryQAlloc,
    QFree,
    Reset,
}

impl Tk2Op {
    /// Expose the operation names directly in Tk2Op
    pub fn exposed_name(&self) -> smol_str::SmolStr {
        <Tk2Op as Into<OpType>>::into(*self).to_smolstr()
    }

    /// Wraps the operation in an [`ExtensionOp`]
    pub fn into_extension_op(self) -> ExtensionOp {
        <Self as MakeRegisteredOp>::to_extension_op(self)
            .expect("Failed to convert to extension op.")
    }
}

/// Whether an op is a given Tk2Op.
pub fn op_matches(op: &OpType, tk2op: Tk2Op) -> bool {
    op.to_string() == tk2op.exposed_name()
}

#[derive(
    Clone, Copy, Debug, Serialize, Deserialize, EnumIter, Display, PartialEq, PartialOrd, EnumString,
)]
#[allow(missing_docs)]
/// Simple enum representation of Pauli matrices.
pub enum Pauli {
    I,
    X,
    Y,
    Z,
}

#[derive(Display, Debug, Error, PartialEq, Clone)]
#[display("{} is not a Tk2Op.", op)]
pub struct NotTk2Op {
    /// The offending operation.
    pub op: OpType,
}

impl Pauli {
    /// Check if this pauli commutes with another.
    pub fn commutes_with(&self, other: Self) -> bool {
        *self == Pauli::I || other == Pauli::I || *self == other
    }
}
impl MakeOpDef for Tk2Op {
    fn opdef_id(&self) -> hugr::ops::OpName {
        <&'static str>::from(self).into()
    }

    fn init_signature(&self, _extension_ref: &std::sync::Weak<hugr::Extension>) -> SignatureFunc {
        use Tk2Op::*;
        match self {
            H | T | S | X | Y | Z | Tdg | Sdg | Reset => Signature::new_endo(qb_t()),
            CX | CZ | CY => Signature::new_endo(vec![qb_t(); 2]),
            Toffoli => Signature::new_endo(vec![qb_t(); 3]),
            Measure => Signature::new(qb_t(), vec![qb_t(), bool_t()]),
            MeasureFree => Signature::new(qb_t(), bool_type()),
            Rz | Rx | Ry => Signature::new(vec![qb_t(), rotation_type()], qb_t()),
            CRz => Signature::new(vec![qb_t(), qb_t(), rotation_type()], vec![qb_t(); 2]),
            QAlloc => Signature::new(type_row![], qb_t()),
            TryQAlloc => Signature::new(type_row![], Type::from(option_type(qb_t()))),
            QFree => Signature::new(qb_t(), type_row![]),
        }
        .into()
    }

    fn extension(&self) -> ExtensionId {
        EXTENSION_ID.to_owned()
    }

    fn post_opdef(&self, def: &mut OpDef) {
        def.add_misc(
            "commutation",
            serde_json::to_value(self.qubit_commutation()).unwrap(),
        );
    }

    fn from_def(op_def: &OpDef) -> Result<Self, hugr::extension::simple_op::OpLoadError> {
        try_from_name(op_def.name(), op_def.extension_id())
    }

    fn extension_ref(&self) -> Weak<hugr::Extension> {
        Arc::downgrade(&TKET2_EXTENSION)
    }
}

impl MakeRegisteredOp for Tk2Op {
    fn extension_id(&self) -> ExtensionId {
        EXTENSION_ID.to_owned()
    }

    fn extension_ref(&self) -> Weak<hugr::Extension> {
        Arc::<hugr::Extension>::downgrade(&TKET2_EXTENSION)
    }
}

impl Tk2Op {
    pub(crate) fn qubit_commutation(&self) -> Vec<(usize, Pauli)> {
        use Tk2Op::*;

        match self {
            X | Rx => vec![(0, Pauli::X)],
            Y => vec![(0, Pauli::Y)],
            T | Z | S | Tdg | Sdg | Rz | Measure => vec![(0, Pauli::Z)],
            CX => vec![(0, Pauli::Z), (1, Pauli::X)],
            CZ => vec![(0, Pauli::Z), (1, Pauli::Z)],
            // by default, no commutation
            _ => vec![],
        }
    }

    /// Check if this op is a quantum op.
    pub fn is_quantum(&self) -> bool {
        use Tk2Op::*;
        match self {
            H | CX | T | S | X | Y | Z | Tdg | Sdg | Rz | Rx | Toffoli | Ry | CZ | CY | CRz => true,
            Measure | MeasureFree | QAlloc | TryQAlloc | QFree | Reset => false,
        }
    }
}

/// Initialize a new custom symbolic expression constant op from a string.
pub fn symbolic_constant_op(arg: String) -> OpType {
    SympyOpDef.with_expr(arg).into()
}

/// match against a symbolic constant
pub(crate) fn match_symb_const_op(op: &OpType) -> Option<String> {
    // Extract the symbol for a symbolic operation node.
    let symbol_from_typeargs = |args: &[TypeArg]| -> String {
        args.first()
            .and_then(|arg| match arg {
                TypeArg::String { arg } => Some(arg.clone()),
                _ => None,
            })
            .unwrap_or_else(|| panic!("Found an invalid type arg in a symbolic operation node."))
    };

    if let OpType::ExtensionOp(e) = op {
        if e.def().name() == &SYM_OP_ID && e.def().extension_id() == &EXTENSION_ID {
            Some(symbol_from_typeargs(e.args()))
        } else {
            None
        }
    } else {
        None
    }
}

#[cfg(test)]
pub(crate) mod test {

    use std::str::FromStr;
    use std::sync::Arc;

    use hugr::builder::{DFGBuilder, Dataflow, DataflowHugr};
<<<<<<< HEAD
    use hugr::extension::prelude::{option_type, qb_t};
=======
    use hugr::extension::prelude::{bool_t, option_type, qb_t};
>>>>>>> 6bcc9d62
    use hugr::extension::simple_op::{MakeExtensionOp, MakeOpDef};
    use hugr::extension::{prelude::UnwrapBuilder as _, OpDef};
    use hugr::types::Signature;
    use hugr::{type_row, CircuitUnit, HugrView};
    use itertools::Itertools;
    use rstest::{fixture, rstest};
    use strum::IntoEnumIterator;

    use super::Tk2Op;
    use crate::circuit::Circuit;
    use crate::extension::bool::bool_type;
    use crate::extension::{TKET2_EXTENSION as EXTENSION, TKET2_EXTENSION_ID as EXTENSION_ID};
    use crate::utils::build_simple_circuit;
    use crate::Pauli;
    fn get_opdef(op: Tk2Op) -> Option<&'static Arc<OpDef>> {
        EXTENSION.get_op(&op.op_id())
    }
    #[test]
    fn create_extension() {
        assert_eq!(EXTENSION.name(), &EXTENSION_ID);

        for o in Tk2Op::iter() {
            assert_eq!(Tk2Op::from_def(get_opdef(o).unwrap()), Ok(o));
        }
    }

    #[fixture]
    pub(crate) fn t2_bell_circuit() -> Circuit {
        let h = build_simple_circuit(2, |circ| {
            circ.append(Tk2Op::H, [0])?;
            circ.append(Tk2Op::CX, [0, 1])?;
            Ok(())
        });

        h.unwrap()
    }

    #[rstest]
    fn check_t2_bell(t2_bell_circuit: Circuit) {
        assert_eq!(t2_bell_circuit.commands().count(), 2);
    }

    #[test]
    fn ancilla_circ() {
        let h = build_simple_circuit(1, |circ| {
            let empty: [CircuitUnit; 0] = []; // requires type annotation
            let ancilla = circ.append_with_outputs(Tk2Op::QAlloc, empty)?[0];
            let ancilla = circ.append_with_outputs(Tk2Op::Reset, [ancilla])?[0];

            let ancilla = circ.append_with_outputs(
                Tk2Op::CX,
                [CircuitUnit::Linear(0), CircuitUnit::Wire(ancilla)],
            )?[0];
            let ancilla = circ.append_with_outputs(Tk2Op::Measure, [ancilla])?[0];
            circ.append_and_consume(Tk2Op::QFree, [ancilla])?;

            Ok(())
        })
        .unwrap();

        // 5 commands: alloc, reset, cx, measure, free
        assert_eq!(h.commands().count(), 5);
    }

    #[test]
    fn try_qalloc_measure_free() {
        let mut b = DFGBuilder::new(Signature::new(type_row![], bool_type())).unwrap();

        let try_q = b.add_dataflow_op(Tk2Op::TryQAlloc, []).unwrap().out_wire(0);
        let [q] = b.build_unwrap_sum(1, option_type(qb_t()), try_q).unwrap();
        let measured = b
            .add_dataflow_op(Tk2Op::MeasureFree, [q])
            .unwrap()
            .out_wire(0);
        let h = b.finish_hugr_with_outputs([measured]).unwrap();

        let top_ops = h
            .children(h.entrypoint())
            .map(|n| h.get_optype(n))
            .collect_vec();

        assert_eq!(top_ops.len(), 5);
        // first two are I/O
        assert_eq!(
            Tk2Op::from_op(top_ops[2].as_extension_op().unwrap()).unwrap(),
            Tk2Op::TryQAlloc
        );
        assert!(top_ops[3].is_conditional());
        assert_eq!(
            Tk2Op::from_op(top_ops[4].as_extension_op().unwrap()).unwrap(),
            Tk2Op::MeasureFree
        );
    }
    #[test]
    fn tk2op_properties() {
        for op in Tk2Op::iter() {
            // The exposed name should start with "tket2.quantum."
            assert!(op.exposed_name().starts_with(&EXTENSION_ID.to_string()));

            let ext_op = op.into_extension_op();
            assert_eq!(ext_op.args(), &[]);
            assert_eq!(ext_op.def().extension_id(), &EXTENSION_ID);
            let name = ext_op.def().name();
            assert_eq!(Tk2Op::from_str(name), Ok(op));
        }

        // Other calls
        assert!(Tk2Op::H.is_quantum());
        assert!(!Tk2Op::Measure.is_quantum());

        for (op, pauli) in [
            (Tk2Op::X, Pauli::X),
            (Tk2Op::Y, Pauli::Y),
            (Tk2Op::Z, Pauli::Z),
        ]
        .iter()
        {
            assert_eq!(op.qubit_commutation(), &[(0, *pauli)]);
        }
    }
}<|MERGE_RESOLUTION|>--- conflicted
+++ resolved
@@ -220,11 +220,7 @@
     use std::sync::Arc;
 
     use hugr::builder::{DFGBuilder, Dataflow, DataflowHugr};
-<<<<<<< HEAD
-    use hugr::extension::prelude::{option_type, qb_t};
-=======
     use hugr::extension::prelude::{bool_t, option_type, qb_t};
->>>>>>> 6bcc9d62
     use hugr::extension::simple_op::{MakeExtensionOp, MakeOpDef};
     use hugr::extension::{prelude::UnwrapBuilder as _, OpDef};
     use hugr::types::Signature;
