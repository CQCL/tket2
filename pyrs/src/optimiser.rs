//! PyO3 wrapper for the TASO circuit optimiser.

use std::io::BufWriter;
use std::{fs, num::NonZeroUsize, path::PathBuf};

use hugr::Hugr;
use pyo3::prelude::*;
use tket2::optimiser::{DefaultTasoOptimiser, TasoLogger};

use crate::circuit::update_hugr;

/// The circuit optimisation module.
pub fn add_optimiser_module(py: Python, parent: &PyModule) -> PyResult<()> {
    let m = PyModule::new(py, "optimiser")?;
    m.add_class::<PyDefaultTasoOptimiser>()?;

    parent.add_submodule(m)
}

/// Wrapped [`DefaultTasoOptimiser`].
///
/// Currently only exposes loading from an ECC file using the constructor
/// and optimising using default logging settings.
#[pyclass(name = "TasoOptimiser")]
pub struct PyDefaultTasoOptimiser(DefaultTasoOptimiser);

#[pymethods]
impl PyDefaultTasoOptimiser {
    /// Create a new [`PyDefaultTasoOptimiser`] from a precompiled rewriter.
    #[staticmethod]
    pub fn load_precompiled(path: PathBuf) -> Self {
        Self(DefaultTasoOptimiser::default_with_rewriter_binary(path).unwrap())
    }

    /// Create a new [`PyDefaultTasoOptimiser`] from ECC sets.
    ///
    /// This will compile the rewriter from the provided ECC JSON file.
    #[staticmethod]
    pub fn compile_eccs(path: &str) -> Self {
        Self(DefaultTasoOptimiser::default_with_eccs_json_file(path).unwrap())
    }

    /// Run the optimiser on a circuit.
    ///
    /// Returns an optimised circuit and optionally log the progress to a CSV
    /// file.
    ///
    /// # Parameters
    ///
    /// * `circ`: The circuit to optimise.
    /// * `timeout`: The timeout in seconds.
    /// * `n_threads`: The number of threads to use.
    /// * `split_circ`: Whether to split the circuit into chunks before
    ///   processing.
    ///
    ///   If this option is set, the optimise will divide the circuit into
    ///   `n_threads` chunks and optimise each on a separate thread.
    /// * `log_progress`: The path to a CSV file to log progress to.
    ///
    #[pyo3(name = "optimise")]
    pub fn py_optimise(
        &self,
        circ: PyObject,
        timeout: Option<u64>,
        n_threads: Option<NonZeroUsize>,
        split_circ: Option<bool>,
        log_progress: Option<PathBuf>,
        queue_size: Option<usize>,
    ) -> PyResult<PyObject> {
        update_hugr(circ, |circ| {
            self.optimise(circ, timeout, n_threads, split_circ, log_progress)
        })
    }
}

impl PyDefaultTasoOptimiser {
    /// The Python optimise method, but on Hugrs.
    pub(super) fn optimise(
        &self,
        circ: Hugr,
        timeout: Option<u64>,
        n_threads: Option<NonZeroUsize>,
        split_circ: Option<bool>,
        log_progress: Option<PathBuf>,
    ) -> Hugr {
        let taso_logger = log_progress
            .map(|file_name| {
                let log_file = fs::File::create(file_name).unwrap();
                let log_file = BufWriter::new(log_file);
                TasoLogger::new(log_file)
            })
            .unwrap_or_default();
<<<<<<< HEAD
        self.0.optimise_with_log(
            &circ,
            taso_logger,
            timeout,
            n_threads.unwrap_or(NonZeroUsize::new(1).unwrap()),
            split_circ.unwrap_or(false),
        )
=======
        update_hugr(circ, |circ| {
            self.0.optimise_with_log(
                &circ,
                taso_logger,
                timeout,
                n_threads.unwrap_or(NonZeroUsize::new(1).unwrap()),
                split_circ.unwrap_or(false),
                queue_size.unwrap_or(100),
            )
        })
>>>>>>> f2596d87
    }
}<|MERGE_RESOLUTION|>--- conflicted
+++ resolved
@@ -68,7 +68,14 @@
         queue_size: Option<usize>,
     ) -> PyResult<PyObject> {
         update_hugr(circ, |circ| {
-            self.optimise(circ, timeout, n_threads, split_circ, log_progress)
+            self.optimise(
+                circ,
+                timeout,
+                n_threads,
+                split_circ,
+                log_progress,
+                queue_size,
+            )
         })
     }
 }
@@ -82,6 +89,7 @@
         n_threads: Option<NonZeroUsize>,
         split_circ: Option<bool>,
         log_progress: Option<PathBuf>,
+        queue_size: Option<usize>,
     ) -> Hugr {
         let taso_logger = log_progress
             .map(|file_name| {
@@ -90,25 +98,13 @@
                 TasoLogger::new(log_file)
             })
             .unwrap_or_default();
-<<<<<<< HEAD
         self.0.optimise_with_log(
             &circ,
             taso_logger,
             timeout,
             n_threads.unwrap_or(NonZeroUsize::new(1).unwrap()),
             split_circ.unwrap_or(false),
+            queue_size.unwrap_or(100),
         )
-=======
-        update_hugr(circ, |circ| {
-            self.0.optimise_with_log(
-                &circ,
-                taso_logger,
-                timeout,
-                n_threads.unwrap_or(NonZeroUsize::new(1).unwrap()),
-                split_circ.unwrap_or(false),
-                queue_size.unwrap_or(100),
-            )
-        })
->>>>>>> f2596d87
     }
 }