--- conflicted
+++ resolved
@@ -7,11 +7,7 @@
 
 @res_test_arr_i.DFD30452.0 = private constant [25 x i8] c"\18USER:INTARR:test_arr_int"
 
-<<<<<<< HEAD
-define { i64*, i64 } @_hl.main.1({ i64*, i64 } %0) {
-=======
-define void @_hl.main.1([10 x i64] %0) {
->>>>>>> 274fe702
+define void @_hl.main.1({ i64*, i64 } %0) {
 alloca_block:
   br label %entry_block
 
@@ -32,17 +28,10 @@
   store i32 10, i32* %x_ptr, align 4
   store i32 1, i32* %y_ptr, align 4
   store i64* %1, i64** %arr_ptr, align 8
-<<<<<<< HEAD
   store i1* %2, i1** %mask_ptr, align 8
   %4 = load <{ i32, i32, i64*, i1* }>, <{ i32, i32, i64*, i1* }>* %out_arr_alloca, align 1
   call void @print_int_arr(i8* getelementptr inbounds ([25 x i8], [25 x i8]* @res_test_arr_i.DFD30452.0, i32 0, i32 0), i64 %tag_len2, <{ i32, i32, i64*, i1* }>* %out_arr_alloca)
-  ret { i64*, i64 } %0
-=======
-  store i1* %3, i1** %mask_ptr, align 8
-  %5 = load <{ i32, i32, i64*, i1* }>, <{ i32, i32, i64*, i1* }>* %out_arr_alloca, align 1
-  call void @print_uint_arr(i8* getelementptr inbounds ([26 x i8], [26 x i8]* @res_test_arr_u.3D1C515C.0, i32 0, i32 0), i64 %tag_len2, <{ i32, i32, i64*, i1* }>* %out_arr_alloca)
   ret void
->>>>>>> 274fe702
 }
 
 declare void @print_int_arr(i8*, i64, <{ i32, i32, i64*, i1* }>*)