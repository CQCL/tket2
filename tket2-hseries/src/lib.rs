--- conflicted
+++ resolved
@@ -2,16 +2,12 @@
 //! Quantinuum H-series quantum computers.
 
 use derive_more::{Display, Error, From};
-<<<<<<< HEAD
-use hugr::algorithms::{RemoveDeadFuncsError, RemoveDeadFuncsPass};
-=======
->>>>>>> 12e24ce9
 use hugr::{
     algorithms::{
         const_fold::{ConstFoldError, ConstantFoldPass},
         force_order,
         validation::{ValidatePassError, ValidationLevel},
-        MonomorphizeError, MonomorphizePass, RemoveDeadFuncsError,
+        MonomorphizeError, MonomorphizePass, RemoveDeadFuncsError, RemoveDeadFuncsPass,
     },
     hugr::HugrError,
     Hugr, HugrView,
