--- conflicted
+++ resolved
@@ -39,11 +39,8 @@
     "from",
     "into",
 ] }
-<<<<<<< HEAD
 typetag.workspace = true
-=======
 delegate.workspace = true
->>>>>>> 0c0b2383
 
 [dev-dependencies]
 cool_asserts.workspace = true
