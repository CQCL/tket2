mod tracing;

use crate::tracing::Tracer;

use std::io::BufWriter;
use std::num::NonZeroUsize;
use std::path::PathBuf;
use std::process::exit;
use std::{fs, path::Path};

use clap::Parser;
use hugr::Hugr;
use tket2::optimiser::taso::log::TasoLogger;
use tket2::{
    json::{load_tk1_json_file, TKETDecode},
    optimiser::TasoOptimiser,
};
use tket_json_rs::circuit_json::SerialCircuit;

#[cfg(feature = "peak_alloc")]
use peak_alloc::PeakAlloc;

#[cfg(feature = "peak_alloc")]
#[global_allocator]
static PEAK_ALLOC: PeakAlloc = PeakAlloc;

/// Optimise circuits using Quartz-generated ECCs.
///
/// Quartz: <https://github.com/quantum-compiler/quartz>
#[derive(Parser, Debug)]
#[clap(version = "1.0", long_about = None)]
#[clap(about = "Optimise circuits using Quartz-generated ECCs.")]
struct CmdLineArgs {
    /// Input circuit file as TK1 JSON.
    #[arg(
        short,
        long,
        value_name = "FILE",
        help = "Input. A quantum circuit in TK1 JSON format."
    )]
    input: PathBuf,
    /// Output circuit file
    #[arg(
        short,
        long,
        default_value = "out.json",
        value_name = "FILE",
        help = "Output. A quantum circuit in TK1 JSON format."
    )]
    output: PathBuf,
    /// ECC file
    #[arg(
        short,
        long,
        value_name = "ECC_FILE",
        help = "Sets the ECC file to use. It is a JSON file of Quartz-generated ECCs."
    )]
    eccs: PathBuf,
    /// Log output file
    #[arg(
        short,
        long,
        default_value = "taso-optimisation.log",
        value_name = "LOGFILE",
        help = "Logfile to to output the progress of the optimisation."
    )]
    logfile: Option<PathBuf>,
    /// Timeout in seconds (default=no timeout)
    #[arg(
        short,
        long,
        value_name = "TIMEOUT",
        help = "Timeout in seconds (default=None)."
    )]
    timeout: Option<u64>,
    /// Number of threads (default=1)
    #[arg(
        short = 'j',
        long,
        value_name = "N_THREADS",
        help = "The number of threads to use. By default, use a single thread."
    )]
    n_threads: Option<NonZeroUsize>,
}

fn save_tk1_json_file(path: impl AsRef<Path>, circ: &Hugr) -> Result<(), std::io::Error> {
    let file = fs::File::create(path)?;
    let writer = BufWriter::new(file);
    let serial_circ = SerialCircuit::encode(circ).unwrap();
    serde_json::to_writer_pretty(writer, &serial_circ)?;
    Ok(())
}

fn main() -> Result<(), Box<dyn std::error::Error>> {
    let opts = CmdLineArgs::parse();

    // Setup tracing subscribers for stdout and file logging.
    //
    // We need to keep the object around to keep the logging active.
    let _tracer = Tracer::setup_tracing(opts.logfile);

    let input_path = Path::new(&opts.input);
    let output_path = Path::new(&opts.output);
    let ecc_path = Path::new(&opts.eccs);

    let final_circ_json = fs::File::create("final_circ.json")?;
    let circ_candidates_csv = fs::File::create("best_circs.csv")?;
    let taso_logger = TasoLogger::new(final_circ_json, circ_candidates_csv);

    let circ = load_tk1_json_file(input_path)?;

    println!("Compiling rewriter...");
    let Ok(optimiser) = TasoOptimiser::default_with_eccs_json_file(ecc_path) else {
        eprintln!(
            "Unable to load ECC file {:?}. Is it a JSON file of Quartz-generated ECCs?",
            ecc_path
        );
        exit(1);
    };

    let n_threads = opts
        .n_threads
        // TODO: Default to multithreading once that produces better results.
        //.or_else(|| std::thread::available_parallelism().ok())
        .unwrap_or(NonZeroUsize::new(1).unwrap());
    println!("Using {n_threads} threads");

    println!("Optimising...");
    let opt_circ = optimiser.optimise_with_log(&circ, taso_logger, opts.timeout, n_threads);

    println!("Saving result");
    save_tk1_json_file(output_path, &opt_circ)?;

<<<<<<< HEAD
    println!("Done.");

    Ok(())
=======
    #[cfg(feature = "peak_alloc")]
    println!("Peak memory usage: {} GB", PEAK_ALLOC.peak_usage_as_gb());

    println!("Done.")
>>>>>>> b660ace5
}<|MERGE_RESOLUTION|>--- conflicted
+++ resolved
@@ -131,14 +131,9 @@
     println!("Saving result");
     save_tk1_json_file(output_path, &opt_circ)?;
 
-<<<<<<< HEAD
-    println!("Done.");
-
-    Ok(())
-=======
     #[cfg(feature = "peak_alloc")]
     println!("Peak memory usage: {} GB", PEAK_ALLOC.peak_usage_as_gb());
 
-    println!("Done.")
->>>>>>> b660ace5
+    println!("Done.");
+    Ok(())
 }