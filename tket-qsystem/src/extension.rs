//! This module defines the Hugr extensions used by tket-qsystem.
<<<<<<< HEAD
pub mod compute;
pub use compute::gpu;
pub use compute::wasm;
=======
mod classical_compute;
pub use classical_compute::wasm;
>>>>>>> 1a93b222
pub mod futures;
pub mod qsystem;
pub mod random;
pub mod result;
pub mod utils;<|MERGE_RESOLUTION|>--- conflicted
+++ resolved
@@ -1,12 +1,7 @@
 //! This module defines the Hugr extensions used by tket-qsystem.
-<<<<<<< HEAD
-pub mod compute;
-pub use compute::gpu;
-pub use compute::wasm;
-=======
-mod classical_compute;
+pub mod classical_compute;
+pub use classical_compute::gpu;
 pub use classical_compute::wasm;
->>>>>>> 1a93b222
 pub mod futures;
 pub mod qsystem;
 pub mod random;
