{
    "tket-py": "0.11.1",
<<<<<<< HEAD
    "tket-eccs": "0.5.0",
    "tket-exts": "0.9.2"
=======
    "tket-eccs": "0.4.0",
    "tket-exts": "0.10.0"
>>>>>>> aca944cf
}<|MERGE_RESOLUTION|>--- conflicted
+++ resolved
@@ -1,10 +1,5 @@
 {
     "tket-py": "0.11.1",
-<<<<<<< HEAD
     "tket-eccs": "0.5.0",
-    "tket-exts": "0.9.2"
-=======
-    "tket-eccs": "0.4.0",
     "tket-exts": "0.10.0"
->>>>>>> aca944cf
 }