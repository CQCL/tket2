{
    "tket2-py": "0.8.1",
<<<<<<< HEAD
    "tket2-eccs": "0.4.0",
    "tket2-exts": "0.6.0"
=======
    "tket2-eccs": "0.3.0",
    "tket2-exts": "0.7.0"
>>>>>>> dd596673
}<|MERGE_RESOLUTION|>--- conflicted
+++ resolved
@@ -1,10 +1,5 @@
 {
     "tket2-py": "0.8.1",
-<<<<<<< HEAD
     "tket2-eccs": "0.4.0",
-    "tket2-exts": "0.6.0"
-=======
-    "tket2-eccs": "0.3.0",
     "tket2-exts": "0.7.0"
->>>>>>> dd596673
 }