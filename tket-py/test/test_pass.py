--- conflicted
+++ resolved
@@ -6,10 +6,7 @@
     badger_pass,
     greedy_depth_reduce,
     chunks,
-<<<<<<< HEAD
-=======
     NormalizeGuppy,
->>>>>>> d72d84d5
     normalize_guppy,
 )
 from tket.circuit import Tk2Circuit
