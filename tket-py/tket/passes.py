from pathlib import Path
from typing import Optional, Literal
import json
from dataclasses import dataclass

from pytket import Circuit
from pytket.passes import (
    CustomPass,
    BasePass,
)

from tket import optimiser
from tket.circuit import Tk2Circuit

from hugr.passes._composable_pass import (
    ComposablePass,
    implement_pass_run,
    PassResult,
)


from hugr.hugr.base import Hugr

# Re-export native bindings.
from ._tket.passes import (
    CircuitChunks,
    greedy_depth_reduce,
    lower_to_pytket,
    badger_optimise,
    chunks,
    tket1_pass,
    normalize_guppy,
    PullForwardError,
)

__all__ = [
    "badger_pass",
    # Bindings.
    # TODO: Wrap these in Python classes.
    "CircuitChunks",
    "greedy_depth_reduce",
    "lower_to_pytket",
    "badger_optimise",
    "chunks",
    "normalize_guppy",
    "PullForwardError",
]


def badger_pass(
    rewriter: Optional[Path] = None,
    max_threads: Optional[int] = None,
    timeout: Optional[int] = None,
    progress_timeout: Optional[int] = None,
    max_circuit_count: Optional[int] = None,
    log_dir: Optional[Path] = None,
    rebase: bool = False,
    cost_fn: Literal["cx", "rz"] | None = None,
) -> BasePass:
    """Construct a Badger pass.

    The Badger optimiser requires a pre-compiled rewriter produced by the
    `compile-rewriter <https://github.com/CQCL/tket2/tree/main/badger-optimiser>`_
    utility. If `rewriter` is not specified, a default one will be used.

    The cost function to minimise can be specified by passing `cost_fn` as `'cx'`
    or `'rz'`. If not specified, the default is `'cx'`.

    The arguments `max_threads`, `timeout`, `progress_timeout`, `max_circuit_count`,
    `log_dir` and `rebase` are optional and will be passed on to the Badger
    optimiser if provided."""
    if rewriter is None:
        try:
            import tket_eccs
        except ImportError:
            raise ValueError(
                "The default rewriter is not available. Please specify a path to a rewriter or install tket-eccs."
            )

        rewriter = tket_eccs.nam_6_3()
    opt = optimiser.BadgerOptimiser.load_precompiled(rewriter, cost_fn=cost_fn)

    def apply(circuit: Circuit) -> Circuit:
        """Apply Badger optimisation to the circuit."""
        return badger_optimise(
            circuit,
            optimiser=opt,
            max_threads=max_threads,
            timeout=timeout,
            progress_timeout=progress_timeout,
            max_circuit_count=max_circuit_count,
            log_dir=log_dir,
            rebase=rebase,
        )

    return CustomPass(apply, label="tket.badger_pass")


@dataclass
class PytketPass(ComposablePass):
    pytket_pass: BasePass

<<<<<<< HEAD
    """
    A class which provides an interface to apply pytket passes to Hugr programs.

    The user can create a :py:class:`PytketPass` object from any serializable member of `pytket.passes`.
    """

    def __init__(self, pytket_pass: BasePass) -> None:
        """Initialize a PytketPass from a :py:class:`~pytket.passes.BasePass` instance."""
        self.pytket_pass = pytket_pass

    def run(self, hugr: Hugr, *, inplace: bool = True) -> PassResult:
        """Run the pytket pass as a HUGR transform returning a PassResult."""
=======
    """
    A class which provides an interface to apply pytket passes to Hugr programs.

    The user can create a :py:class:`PytketPass` object from any serializable member of `pytket.passes`.
    """

    def __init__(self, pytket_pass: BasePass) -> None:
        """Initialize a PytketPass from a :py:class:`~pytket.passes.BasePass` instance."""
        self.pytket_pass = pytket_pass

    def run(self, hugr: Hugr, *, inplace: bool = True) -> PassResult:
        """Run the pytket pass as a HUGR transform returning a PassResult."""
        return implement_pass_run(
            self,
            hugr=hugr,
            inplace=inplace,
            copy_call=lambda h: self._run_pytket_pass_on_hugr(h, inplace),
        )

    def _run_pytket_pass_on_hugr(self, hugr: Hugr, inplace: bool) -> PassResult:
        pass_json = json.dumps(self.pytket_pass.to_dict())
        compiler_state: Tk2Circuit = Tk2Circuit.from_bytes(hugr.to_bytes())
        opt_program = tket1_pass(compiler_state, pass_json, traverse_subcircuits=True)
        new_hugr = Hugr.from_str(opt_program.to_str())
        # `for_pass` assumes Modified is true by default
        # TODO: if we can extract better info from tket1 as to what happened, use it.
        # Are there better results  we can use too?
        return PassResult.for_pass(self, hugr=new_hugr, inplace=inplace, result=None)


@dataclass
class NormalizeGuppy(ComposablePass):
    simplify_cfgs: bool = True
    remove_tuple_untuple: bool = True
    constant_folding: bool = False
    remove_dead_funcs: bool = True
    inline_dfgs: bool = True

    """Flatten the structure of a Guppy-generated program to enable additional optimisations.

    This should normally be called first before other optimisations.

    Parameters:
    - simplify_cfgs: Whether to simplify CFG control flow.
    - remove_tuple_untuple: Whether to remove tuple/untuple operations.
    - constant_folding: Whether to constant fold the program.
    - remove_dead_funcs: Whether to remove dead functions.
    - inline_dfgs: Whether to inline DFG operations.
    """

    def run(self, hugr: Hugr, *, inplace: bool = True) -> PassResult:
>>>>>>> d72d84d5
        return implement_pass_run(
            self,
            hugr=hugr,
            inplace=inplace,
<<<<<<< HEAD
            copy_call=lambda h: self._run_pytket_pass_on_hugr(h, inplace),
        )

    def _run_pytket_pass_on_hugr(self, hugr: Hugr, inplace: bool) -> PassResult:
        pass_json = json.dumps(self.pytket_pass.to_dict())
        compiler_state: Tk2Circuit = Tk2Circuit.from_bytes(hugr.to_bytes())
        opt_program = tket1_pass(compiler_state, pass_json, traverse_subcircuits=True)
        new_hugr = Hugr.from_str(opt_program.to_str())
        # `for_pass` assumes Modified is true by default
        # TODO: if we can extract better info from tket1 as to what happened, use it.
        # Are there better results  we can use too?
        return PassResult.for_pass(self, hugr=new_hugr, inplace=inplace, result=())
=======
            copy_call=lambda h: self._normalize(h, inplace),
        )

    def _normalize(self, hugr: Hugr, inplace: bool) -> PassResult:
        compiler_state: Tk2Circuit = Tk2Circuit.from_bytes(hugr.to_bytes())
        opt_program = normalize_guppy(
            compiler_state,
            simplify_cfgs=self.simplify_cfgs,
            remove_tuple_untuple=self.remove_tuple_untuple,
            constant_folding=self.constant_folding,
            remove_dead_funcs=self.remove_dead_funcs,
            inline_dfgs=self.inline_dfgs,
        )
        new_hugr = Hugr.from_str(opt_program.to_str())
        return PassResult.for_pass(self, hugr=new_hugr, inplace=inplace, result=None)
>>>>>>> d72d84d5
<|MERGE_RESOLUTION|>--- conflicted
+++ resolved
@@ -99,21 +99,6 @@
 @dataclass
 class PytketPass(ComposablePass):
     pytket_pass: BasePass
-
-<<<<<<< HEAD
-    """
-    A class which provides an interface to apply pytket passes to Hugr programs.
-
-    The user can create a :py:class:`PytketPass` object from any serializable member of `pytket.passes`.
-    """
-
-    def __init__(self, pytket_pass: BasePass) -> None:
-        """Initialize a PytketPass from a :py:class:`~pytket.passes.BasePass` instance."""
-        self.pytket_pass = pytket_pass
-
-    def run(self, hugr: Hugr, *, inplace: bool = True) -> PassResult:
-        """Run the pytket pass as a HUGR transform returning a PassResult."""
-=======
     """
     A class which provides an interface to apply pytket passes to Hugr programs.
 
@@ -165,26 +150,11 @@
     """
 
     def run(self, hugr: Hugr, *, inplace: bool = True) -> PassResult:
->>>>>>> d72d84d5
         return implement_pass_run(
             self,
             hugr=hugr,
             inplace=inplace,
-<<<<<<< HEAD
             copy_call=lambda h: self._run_pytket_pass_on_hugr(h, inplace),
-        )
-
-    def _run_pytket_pass_on_hugr(self, hugr: Hugr, inplace: bool) -> PassResult:
-        pass_json = json.dumps(self.pytket_pass.to_dict())
-        compiler_state: Tk2Circuit = Tk2Circuit.from_bytes(hugr.to_bytes())
-        opt_program = tket1_pass(compiler_state, pass_json, traverse_subcircuits=True)
-        new_hugr = Hugr.from_str(opt_program.to_str())
-        # `for_pass` assumes Modified is true by default
-        # TODO: if we can extract better info from tket1 as to what happened, use it.
-        # Are there better results  we can use too?
-        return PassResult.for_pass(self, hugr=new_hugr, inplace=inplace, result=())
-=======
-            copy_call=lambda h: self._normalize(h, inplace),
         )
 
     def _normalize(self, hugr: Hugr, inplace: bool) -> PassResult:
@@ -198,5 +168,4 @@
             inline_dfgs=self.inline_dfgs,
         )
         new_hugr = Hugr.from_str(opt_program.to_str())
-        return PassResult.for_pass(self, hugr=new_hugr, inplace=inplace, result=None)
->>>>>>> d72d84d5
+        return PassResult.for_pass(self, hugr=new_hugr, inplace=inplace, result=None)