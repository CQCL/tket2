# Welcome to the tket2 development guide <!-- omit in toc -->

This guide is intended to help you get started with developing tket2.

If you find any errors or omissions in this document, please [open an issue](https://github.com/CQCL-DEV/tket2/issues/new)!

## #️⃣ Setting up the development environment

You can setup the development environment in two ways:

### The Nix way

The easiest way to setup the development environment is to use the provided
[`devenv.nix`](devenv.nix) file. This will setup a development shell with all the
required dependencies.

To use this, you will need to install [devenv](https://devenv.sh/getting-started/).
Once you have it running, open a shell with:

```bash
devenv shell
```

All the required dependencies should be available. You can automate loading the
shell by setting up [direnv](https://devenv.sh/automatic-shell-activation/).

### Poetry setup

To setup the environment manually you will need:

- Rust 1.70+: https://www.rust-lang.org/tools/install

- Poetry: https://python-poetry.org/

<<<<<<< HEAD
    It is advisable to use a virtual environment for keeping the python
    environment isolated, see
    [`venv`](https://docs.python.org/3/tutorial/venv.html) for more details.

    Install the python development dependencies with:

    ```bash
    pip install -r pyrs/dev-requirements.txt
    ```


You can use the git hook in [`.github/pre-commit`](.github/pre-commit) to automatically run the test and check formatting before committing.
To install it, run this from the root of the repository:

```bash
ln -s .github/pre-commit $PWD/.git/hooks/pre-commit
# Or, to check before pushing instead
ln -s .github/pre-commit $PWD/.git/hooks/pre-push
```
=======
Simply run `poetry shell` to activate an environment with all the required dependencies.
>>>>>>> 4fe9e389

## 🏃 Running the tests

The repository root contains a Justfile with the most common development tasks.
Run `just` to see a list.

To manually compile and test the rust code, run:

```bash
cargo test
```

Run the benchmarks with:

```bash
cargo bench
```

Finally, if you have rust nightly installed, you can run `miri` to detect
undefined behaviour in the code. Note that the _devenv_ shell only has rust
stable available.

```bash
cargo +nightly miri test
```

To run the python tests, run:

```bash
maturin develop
pytest
```

You can use the script in [`.github/pre-commit`](.github/pre-commit) to run the test and formatting required by our CI.
To automatically check that before each commit, install it as a hook with:

```bash
ln -s .github/pre-commit .git/hooks/pre-commit
# Or, to check before pushing instead
ln -s .github/pre-commit .git/hooks/pre-push
```

## 💅 Coding Style

The rustfmt tool is used to enforce a consistent rust coding style. The CI will fail if the code is not formatted correctly. Python code is formatted with black.

To format your code, run:

```bash
# Format rust code
cargo fmt
# Format python code
ruff format .
```

We also check for clippy warnings, which are a set of linting rules for rust. To run clippy, run:

```bash
cargo clippy --all-targets
```

## 🌐 Contributing to tket2

We welcome contributions to tket2! Please open [an issue](https://github.com/CQCL/tket2/issues/new) or [pull request](https://github.com/CQCL/tket2/compare) if you have any questions or suggestions.

PRs should be made against the `main` branch, and should pass all CI checks before being merged. This includes using the [conventional commits](https://www.conventionalcommits.org/en/v1.0.0/) format for the PR title.

The general format of a contribution title should be:

```
<type>(<scope>)!: <description>
```

Where the scope is optional, and the `!` is only included if this is a semver breaking change that requires a major version bump.

We accept the following contribution types:

- feat: New features.
- fix: Bug fixes.
- docs: Improvements to the documentation.
- style: Formatting, missing semi colons, etc; no code change.
- refactor: Refactoring code without changing behaviour.
- perf: Code refactoring focused on improving performance.
- test: Adding missing tests, refactoring tests; no production code change.
- ci: CI related changes. These changes are not published in the changelog.
- chore: Updating build tasks, package manager configs, etc. These changes are not published in the changelog.
- revert: Reverting previous commits.<|MERGE_RESOLUTION|>--- conflicted
+++ resolved
@@ -32,29 +32,8 @@
 
 - Poetry: https://python-poetry.org/
 
-<<<<<<< HEAD
-    It is advisable to use a virtual environment for keeping the python
-    environment isolated, see
-    [`venv`](https://docs.python.org/3/tutorial/venv.html) for more details.
 
-    Install the python development dependencies with:
-
-    ```bash
-    pip install -r pyrs/dev-requirements.txt
-    ```
-
-
-You can use the git hook in [`.github/pre-commit`](.github/pre-commit) to automatically run the test and check formatting before committing.
-To install it, run this from the root of the repository:
-
-```bash
-ln -s .github/pre-commit $PWD/.git/hooks/pre-commit
-# Or, to check before pushing instead
-ln -s .github/pre-commit $PWD/.git/hooks/pre-push
-```
-=======
 Simply run `poetry shell` to activate an environment with all the required dependencies.
->>>>>>> 4fe9e389
 
 ## 🏃 Running the tests
 
@@ -92,9 +71,9 @@
 To automatically check that before each commit, install it as a hook with:
 
 ```bash
-ln -s .github/pre-commit .git/hooks/pre-commit
+ln -s .github/pre-commit $PWD/.git/hooks/pre-commit
 # Or, to check before pushing instead
-ln -s .github/pre-commit .git/hooks/pre-push
+ln -s .github/pre-commit $PWD/.git/hooks/pre-push
 ```
 
 ## 💅 Coding Style
