--- conflicted
+++ resolved
@@ -42,16 +42,8 @@
     pip install -r pyrs/dev-requirements.txt
     ```
 
-<<<<<<< HEAD
-If you are testing the `tkcxx` feature to bind to TKET-1, you will need to setup
-the `tket-rs` bindings. This requires configuring `conan` for the project, see
-the [TKET-rs readme](https://github.com/CQCL-DEV/tket-rs#readme) for more
-details.
 
 You can use the git hook in [`.github/pre-commit`](.github/pre-commit) to automatically run the test and check formatting before committing.
-=======
-You can use the git hook in [`.github/pre-commit`](.github/pre-commit) to automatically run the test and check formatting before commiting.
->>>>>>> 0001bf8b
 To install it, run:
 
 ```bash
