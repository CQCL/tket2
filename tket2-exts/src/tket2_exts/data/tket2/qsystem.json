{
  "version": "0.3.0",
  "name": "tket2.qsystem",
  "types": {},
  "operations": {
    "LazyMeasure": {
      "extension": "tket2.qsystem",
      "name": "LazyMeasure",
      "description": "Lazily measure a qubit and lose it.",
      "signature": {
        "params": [],
        "body": {
          "input": [
            {
              "t": "Q"
            }
          ],
          "output": [
            {
              "t": "Opaque",
              "extension": "tket2.futures",
              "id": "Future",
              "args": [
                {
                  "tya": "Type",
                  "ty": {
                    "t": "Sum",
                    "s": "Unit",
                    "size": 2
                  }
                }
              ],
              "bound": "A"
            }
          ]
        }
      },
      "binary": false
    },
    "LazyMeasureReset": {
      "extension": "tket2.qsystem",
      "name": "LazyMeasureReset",
      "description": "Lazily measure a qubit and reset it to the Z |0> eigenstate.",
      "signature": {
        "params": [],
        "body": {
          "input": [
            {
              "t": "Q"
            }
          ],
          "output": [
            {
              "t": "Q"
            },
            {
              "t": "Opaque",
              "extension": "tket2.futures",
              "id": "Future",
              "args": [
                {
                  "tya": "Type",
                  "ty": {
                    "t": "Sum",
                    "s": "Unit",
                    "size": 2
                  }
                }
              ],
              "bound": "A"
            }
          ]
        }
      },
      "binary": false
    },
    "Measure": {
      "extension": "tket2.qsystem",
      "name": "Measure",
      "description": "Measure a qubit and lose it.",
      "signature": {
        "params": [],
        "body": {
          "input": [
            {
              "t": "Q"
            }
          ],
          "output": [
            {
              "t": "Sum",
              "s": "Unit",
              "size": 2
            }
          ]
        }
      },
      "binary": false
    },
    "MeasureReset": {
      "extension": "tket2.qsystem",
      "name": "MeasureReset",
      "description": "Measure a qubit and reset it to the Z |0> eigenstate.",
      "signature": {
        "params": [],
        "body": {
          "input": [
            {
              "t": "Q"
            }
          ],
          "output": [
            {
              "t": "Q"
            },
            {
              "t": "Sum",
              "s": "Unit",
              "size": 2
            }
          ]
        }
      },
      "binary": false
    },
    "PhasedX": {
      "extension": "tket2.qsystem",
      "name": "PhasedX",
      "description": "PhasedX gate.",
      "signature": {
        "params": [],
        "body": {
          "input": [
            {
              "t": "Q"
            },
            {
              "t": "Opaque",
              "extension": "arithmetic.float.types",
              "id": "float64",
              "args": [],
              "bound": "C"
            },
            {
              "t": "Opaque",
              "extension": "arithmetic.float.types",
              "id": "float64",
              "args": [],
              "bound": "C"
            }
          ],
          "output": [
            {
              "t": "Q"
            }
          ]
        }
      },
      "binary": false
    },
    "QFree": {
      "extension": "tket2.qsystem",
      "name": "QFree",
      "description": "Free a qubit (lose track of it).",
      "signature": {
        "params": [],
        "body": {
          "input": [
            {
              "t": "Q"
            }
          ],
          "output": []
        }
      },
      "binary": false
    },
    "Reset": {
      "extension": "tket2.qsystem",
      "name": "Reset",
      "description": "Reset a qubit to the Z |0> eigenstate.",
      "signature": {
        "params": [],
        "body": {
          "input": [
            {
              "t": "Q"
            }
          ],
          "output": [
            {
              "t": "Q"
            }
          ]
<<<<<<< HEAD
        }
      },
      "binary": false
    },
    "RuntimeBarrier": {
      "extension": "tket2.qsystem",
      "name": "RuntimeBarrier",
      "description": "Acts as a runtime barrier between operations on argument qubits.",
      "signature": {
        "params": [
          {
            "tp": "BoundedNat",
            "bound": null
          }
        ],
        "body": {
          "input": [
            {
              "t": "Opaque",
              "extension": "collections.array",
              "id": "array",
              "args": [
                {
                  "tya": "Variable",
                  "idx": 0,
                  "cached_decl": {
                    "tp": "BoundedNat",
                    "bound": null
                  }
                },
                {
                  "tya": "Type",
                  "ty": {
                    "t": "Q"
                  }
                }
              ],
              "bound": "A"
            }
          ],
          "output": [
            {
              "t": "Opaque",
              "extension": "collections.array",
              "id": "array",
              "args": [
                {
                  "tya": "Variable",
                  "idx": 0,
                  "cached_decl": {
                    "tp": "BoundedNat",
                    "bound": null
                  }
                },
                {
                  "tya": "Type",
                  "ty": {
                    "t": "Q"
                  }
                }
              ],
              "bound": "A"
            }
          ]
=======
>>>>>>> 23799c0d
        }
      },
      "binary": false
    },
    "Rz": {
      "extension": "tket2.qsystem",
      "name": "Rz",
      "description": "Rotate a qubit around the Z axis. Not physical.",
      "signature": {
        "params": [],
        "body": {
          "input": [
            {
              "t": "Q"
            },
            {
              "t": "Opaque",
              "extension": "arithmetic.float.types",
              "id": "float64",
              "args": [],
              "bound": "C"
            }
          ],
          "output": [
            {
              "t": "Q"
            }
          ]
        }
      },
      "binary": false
    },
    "TryQAlloc": {
      "extension": "tket2.qsystem",
      "name": "TryQAlloc",
      "description": "Allocate a qubit in the Z |0> eigenstate.",
      "signature": {
        "params": [],
        "body": {
          "input": [],
          "output": [
            {
              "t": "Sum",
              "s": "General",
              "rows": [
                [],
                [
                  {
                    "t": "Q"
                  }
                ]
              ]
            }
          ]
        }
      },
      "binary": false
    },
    "ZZPhase": {
      "extension": "tket2.qsystem",
      "name": "ZZPhase",
      "description": "ZZ gate with an angle.",
      "signature": {
        "params": [],
        "body": {
          "input": [
            {
              "t": "Q"
            },
            {
              "t": "Q"
            },
            {
              "t": "Opaque",
              "extension": "arithmetic.float.types",
              "id": "float64",
              "args": [],
              "bound": "C"
            }
          ],
          "output": [
            {
              "t": "Q"
            },
            {
              "t": "Q"
            }
          ]
        }
      },
      "binary": false
    }
  }
}<|MERGE_RESOLUTION|>--- conflicted
+++ resolved
@@ -192,73 +192,6 @@
               "t": "Q"
             }
           ]
-<<<<<<< HEAD
-        }
-      },
-      "binary": false
-    },
-    "RuntimeBarrier": {
-      "extension": "tket2.qsystem",
-      "name": "RuntimeBarrier",
-      "description": "Acts as a runtime barrier between operations on argument qubits.",
-      "signature": {
-        "params": [
-          {
-            "tp": "BoundedNat",
-            "bound": null
-          }
-        ],
-        "body": {
-          "input": [
-            {
-              "t": "Opaque",
-              "extension": "collections.array",
-              "id": "array",
-              "args": [
-                {
-                  "tya": "Variable",
-                  "idx": 0,
-                  "cached_decl": {
-                    "tp": "BoundedNat",
-                    "bound": null
-                  }
-                },
-                {
-                  "tya": "Type",
-                  "ty": {
-                    "t": "Q"
-                  }
-                }
-              ],
-              "bound": "A"
-            }
-          ],
-          "output": [
-            {
-              "t": "Opaque",
-              "extension": "collections.array",
-              "id": "array",
-              "args": [
-                {
-                  "tya": "Variable",
-                  "idx": 0,
-                  "cached_decl": {
-                    "tp": "BoundedNat",
-                    "bound": null
-                  }
-                },
-                {
-                  "tya": "Type",
-                  "ty": {
-                    "t": "Q"
-                  }
-                }
-              ],
-              "bound": "A"
-            }
-          ]
-=======
->>>>>>> 23799c0d
         }
       },
       "binary": false
