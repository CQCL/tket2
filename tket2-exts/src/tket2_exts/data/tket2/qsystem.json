{
  "version": "0.3.0",
  "name": "tket2.qsystem",
  "types": {},
  "operations": {
    "LazyMeasure": {
      "extension": "tket2.qsystem",
      "name": "LazyMeasure",
      "description": "Lazily measure a qubit and lose it.",
      "signature": {
        "params": [],
        "body": {
          "input": [
            {
              "t": "Q"
            }
          ],
          "output": [
            {
              "t": "Opaque",
              "extension": "tket2.futures",
              "id": "Future",
              "args": [
                {
                  "tya": "Type",
                  "ty": {
                    "t": "Sum",
                    "s": "Unit",
                    "size": 2
                  }
                }
              ],
              "bound": "A"
            }
          ]
        }
      },
      "binary": false
    },
    "LazyMeasureReset": {
      "extension": "tket2.qsystem",
      "name": "LazyMeasureReset",
      "description": "Lazily measure a qubit and reset it to the Z |0> eigenstate.",
      "signature": {
        "params": [],
        "body": {
          "input": [
            {
              "t": "Q"
            }
          ],
          "output": [
            {
              "t": "Q"
            },
            {
              "t": "Opaque",
              "extension": "tket2.futures",
              "id": "Future",
              "args": [
                {
                  "tya": "Type",
                  "ty": {
                    "t": "Sum",
                    "s": "Unit",
                    "size": 2
                  }
                }
              ],
              "bound": "A"
            }
          ]
        }
      },
      "binary": false
    },
    "Measure": {
      "extension": "tket2.qsystem",
      "name": "Measure",
      "description": "Measure a qubit and lose it.",
      "signature": {
        "params": [],
        "body": {
          "input": [
            {
              "t": "Q"
            }
          ],
          "output": [
            {
              "t": "Opaque",
              "extension": "tket2.bool",
              "id": "bool",
              "args": [],
              "bound": "C"
            }
          ]
        }
      },
      "binary": false
    },
    "MeasureReset": {
      "extension": "tket2.qsystem",
      "name": "MeasureReset",
      "description": "Measure a qubit and reset it to the Z |0> eigenstate.",
      "signature": {
        "params": [],
        "body": {
          "input": [
            {
              "t": "Q"
            }
          ],
          "output": [
            {
              "t": "Q"
            },
            {
              "t": "Opaque",
              "extension": "tket2.bool",
              "id": "bool",
              "args": [],
              "bound": "C"
            }
          ]
        }
      },
      "binary": false
    },
    "PhasedX": {
      "extension": "tket2.qsystem",
      "name": "PhasedX",
      "description": "PhasedX gate.",
      "signature": {
        "params": [],
        "body": {
          "input": [
            {
              "t": "Q"
            },
            {
              "t": "Opaque",
              "extension": "arithmetic.float.types",
              "id": "float64",
              "args": [],
              "bound": "C"
            },
            {
              "t": "Opaque",
              "extension": "arithmetic.float.types",
              "id": "float64",
              "args": [],
              "bound": "C"
            }
          ],
          "output": [
            {
              "t": "Q"
            }
          ]
        }
      },
      "binary": false
    },
    "QFree": {
      "extension": "tket2.qsystem",
      "name": "QFree",
      "description": "Free a qubit (lose track of it).",
      "signature": {
        "params": [],
        "body": {
          "input": [
            {
              "t": "Q"
            }
          ],
          "output": []
        }
      },
      "binary": false
    },
    "Reset": {
      "extension": "tket2.qsystem",
      "name": "Reset",
      "description": "Reset a qubit to the Z |0> eigenstate.",
      "signature": {
        "params": [],
        "body": {
          "input": [
            {
              "t": "Q"
            }
          ],
          "output": [
            {
              "t": "Q"
            }
          ]
<<<<<<< HEAD
=======
        }
      },
      "binary": false
    },
    "RuntimeBarrier": {
      "extension": "tket2.qsystem",
      "name": "RuntimeBarrier",
      "description": "Acts as a runtime barrier between operations on argument qubits.",
      "signature": {
        "params": [
          {
            "tp": "BoundedNat",
            "bound": null
          }
        ],
        "body": {
          "input": [
            {
              "t": "Opaque",
              "extension": "collections.array",
              "id": "array",
              "args": [
                {
                  "tya": "Variable",
                  "idx": 0,
                  "cached_decl": {
                    "tp": "BoundedNat",
                    "bound": null
                  }
                },
                {
                  "tya": "Type",
                  "ty": {
                    "t": "Q"
                  }
                }
              ],
              "bound": "A"
            }
          ],
          "output": [
            {
              "t": "Opaque",
              "extension": "collections.array",
              "id": "array",
              "args": [
                {
                  "tya": "Variable",
                  "idx": 0,
                  "cached_decl": {
                    "tp": "BoundedNat",
                    "bound": null
                  }
                },
                {
                  "tya": "Type",
                  "ty": {
                    "t": "Q"
                  }
                }
              ],
              "bound": "A"
            }
          ]
>>>>>>> 6bcc9d62
        }
      },
      "binary": false
    },
    "Rz": {
      "extension": "tket2.qsystem",
      "name": "Rz",
      "description": "Rotate a qubit around the Z axis. Not physical.",
      "signature": {
        "params": [],
        "body": {
          "input": [
            {
              "t": "Q"
            },
            {
              "t": "Opaque",
              "extension": "arithmetic.float.types",
              "id": "float64",
              "args": [],
              "bound": "C"
            }
          ],
          "output": [
            {
              "t": "Q"
            }
          ]
        }
      },
      "binary": false
    },
    "TryQAlloc": {
      "extension": "tket2.qsystem",
      "name": "TryQAlloc",
      "description": "Allocate a qubit in the Z |0> eigenstate.",
      "signature": {
        "params": [],
        "body": {
          "input": [],
          "output": [
            {
              "t": "Sum",
              "s": "General",
              "rows": [
                [],
                [
                  {
                    "t": "Q"
                  }
                ]
              ]
            }
          ]
        }
      },
      "binary": false
    },
    "ZZPhase": {
      "extension": "tket2.qsystem",
      "name": "ZZPhase",
      "description": "ZZ gate with an angle.",
      "signature": {
        "params": [],
        "body": {
          "input": [
            {
              "t": "Q"
            },
            {
              "t": "Q"
            },
            {
              "t": "Opaque",
              "extension": "arithmetic.float.types",
              "id": "float64",
              "args": [],
              "bound": "C"
            }
          ],
          "output": [
            {
              "t": "Q"
            },
            {
              "t": "Q"
            }
          ]
        }
      },
      "binary": false
    }
  }
}<|MERGE_RESOLUTION|>--- conflicted
+++ resolved
@@ -196,8 +196,6 @@
               "t": "Q"
             }
           ]
-<<<<<<< HEAD
-=======
         }
       },
       "binary": false
@@ -262,7 +260,6 @@
               "bound": "A"
             }
           ]
->>>>>>> 6bcc9d62
         }
       },
       "binary": false
