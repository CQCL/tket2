--- conflicted
+++ resolved
@@ -26,11 +26,7 @@
     "Topic :: Scientific/Engineering",
 ]
 
-<<<<<<< HEAD
-dependencies = ['hugr ~= 0.11.5']
-=======
 dependencies = ['hugr ~= 0.12.0']
->>>>>>> 6bcc9d62
 
 [project.urls]
 homepage = "https://github.com/CQCL/tket2/tree/main/tket2-exts"
@@ -38,7 +34,4 @@
 
 [build-system]
 requires = ["hatchling"]
-build-backend = "hatchling.build"
-
-[tool.uv.sources]
-hugr = { git = "https://github.com/CQCL/hugr", subdirectory = "hugr-py", rev = "8dbeef7" }+build-backend = "hatchling.build"