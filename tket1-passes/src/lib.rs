--- conflicted
+++ resolved
@@ -192,17 +192,9 @@
     use super::*;
     use rstest::*;
 
-<<<<<<< HEAD
-    const CIRC_STR: &str = include_str!("../../test_files/2cx.json");
+    const CIRC_STR: &str = r#"{"bits": [], "commands": [{"args": [["q", [0]], ["q", [1]]], "op": {"type": "CX"}}, {"args": [["q", [0]], ["q", [1]]], "op": {"type": "CX"}}], "created_qubits": [], "discarded_qubits": [], "implicit_permutation": [[["q", [0]], ["q", [0]]], [["q", [1]], ["q", [1]]]], "phase": "0.0", "qubits": [["q", [0]], ["q", [1]]]}"#;
     const TWO_QUBIT_SQUASH_STR: &str = r#"{"StandardPass": {"allow_swaps": true, "fidelity": 1.0, "name": "KAKDecomposition", "target_2qb_gate": "CX"}, "pass_class": "StandardPass"}"#;
     const CLIFFORD_SIMP_STR: &str = r#"{"StandardPass": {"allow_swaps": true, "name": "CliffordSimp", "target_2qb_gate": "CX"}, "pass_class": "StandardPass"}"#;
-=======
-    const CIRC_STR: &str = r#"{"bits": [], "commands": [{"args": [["q", [0]], ["q", [1]]], "op": {"type": "CX"}}, {"args": [["q", [0]], ["q", [1]]], "op": {"type": "CX"}}], "created_qubits": [], "discarded_qubits": [], "implicit_permutation": [[["q", [0]], ["q", [0]]], [["q", [1]], ["q", [1]]]], "phase": "0.0", "qubits": [["q", [0]], ["q", [1]]]}"#;
-
-    // Mutex to ensure tests don't run in parallel, due to TKET1 bug, see
-    // https://github.com/CQCL/tket/issues/2009
-    static TEST_MUTEX: LazyLock<Mutex<()>> = LazyLock::new(|| Mutex::new(()));
->>>>>>> 20dc9509
 
     #[fixture]
     fn circuit() -> SerialCircuit {
