--- conflicted
+++ resolved
@@ -1,24 +1,7 @@
-<<<<<<< HEAD
-from tket_exts import (
-    debug,
-    futures,
-    gpu,
-    guppy,
-    opaque_bool,
-    qsystem,
-    qsystem_random,
-    qsystem_utils,
-    quantum,
-    result,
-    rotation,
-    wasm,
-)
-=======
 from typing import Callable, List, Tuple
 from hugr.ops import ExtOp
 from hugr.tys import ExtType
 import tket_exts
->>>>>>> b0103930
 
 import pytest
 from tket_exts.tket._util import TketExtension
@@ -107,22 +90,6 @@
     )
 
 
-<<<<<<< HEAD
-exts = [
-    debug,
-    futures,
-    gpu,
-    guppy,
-    opaque_bool,
-    qsystem,
-    qsystem_random,
-    qsystem_utils,
-    quantum,
-    result,
-    rotation,
-    wasm,
-]
-=======
 def ext_qsystem_utils() -> Tuple[TketExtension, List[ExtType], List[ExtOp]]:
     ext = tket_exts.qsystem_utils
     return (
@@ -130,7 +97,6 @@
         [],
         [ext.get_current_shot],
     )
->>>>>>> b0103930
 
 
 def ext_quantum() -> Tuple[TketExtension, List[ExtType], List[ExtOp]]:
