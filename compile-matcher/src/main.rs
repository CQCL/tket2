use std::fs;
use std::path::Path;

use clap::Parser;
use hugr::hugr::views::{HierarchyView, SiblingGraph};
use hugr::ops::handle::DfgID;
use hugr::HugrView;
use itertools::Itertools;

use tket2::json::load_tk1_json_file;
// Import the PatternMatcher struct and its methods
use tket2::optimiser::taso::load_eccs_json_file;
use tket2::portmatching::{CircuitPattern, PatternMatcher};

/// Program to precompile patterns from files into a PatternMatcher stored as binary file.
#[derive(Parser, Debug)]
#[clap(version = "1.0", long_about = None)]
#[clap(about = "Precompiles patterns from files into a PatternMatcher stored as binary file.")]
struct CmdLineArgs {
    // TODO: Differentiate between TK1 input and ECC input
    /// Name of input file/folder
    #[arg(
        short,
        long,
        value_name = "FILE",
        help = "Sets the input file or folder to use. It is either a JSON file of Quartz-generated ECCs or a folder with TK1 circuits in JSON format."
    )]
    input: String,
    /// Name of output file/folder
    #[arg(
        short,
        long,
        value_name = "FILE",
        default_value = ".",
        help = "Sets the output file or folder to use. Defaults to \"matcher.bin\" if no file name is provided."
    )]
    output: String,
}

fn main() {
    let opts = CmdLineArgs::parse();

    let input_path = Path::new(&opts.input);
    let output_path = Path::new(&opts.output);

    let all_circs = if input_path.is_file() {
        // Input is an ECC file in JSON format
        let eccs = load_eccs_json_file(input_path);
        eccs.into_iter()
            .flat_map(|ecc| ecc.into_circuits())
            .collect_vec()
    } else if input_path.is_dir() {
        // Input is a folder with TK1 circuits in JSON format
        fs::read_dir(input_path)
            .unwrap()
            .map(|file| {
                let path = file.unwrap().path();
                load_tk1_json_file(path).unwrap()
            })
            .collect_vec()
    } else {
        panic!("Input must be a file or a directory");
    };

    let patterns = all_circs
        .iter()
        .filter_map(|circ| {
<<<<<<< HEAD
=======
            let circ: SiblingGraph<'_, DfgID> = SiblingGraph::new(circ, circ.root());
>>>>>>> bfdd86b4
            // Fail silently on empty or disconnected patterns
            CircuitPattern::try_from_circuit(circ).ok()
        })
        .collect_vec();
    println!("Loaded {} patterns.", patterns.len());

    println!("Building matcher...");
    let output_file = if output_path.is_dir() {
        output_path.join("matcher.bin")
    } else {
        output_path.to_path_buf()
    };
    let matcher = PatternMatcher::from_patterns(patterns);
    matcher.save_binary(output_file.to_str().unwrap()).unwrap();
    println!("Written matcher to {:?}", output_file);

    // Print the file size of output_file in megabytes
    if let Ok(metadata) = fs::metadata(&output_file) {
        let file_size = metadata.len() as f64 / (1024.0 * 1024.0);
        println!("File size: {:.2} MB", file_size);
    }
}<|MERGE_RESOLUTION|>--- conflicted
+++ resolved
@@ -2,9 +2,6 @@
 use std::path::Path;
 
 use clap::Parser;
-use hugr::hugr::views::{HierarchyView, SiblingGraph};
-use hugr::ops::handle::DfgID;
-use hugr::HugrView;
 use itertools::Itertools;
 
 use tket2::json::load_tk1_json_file;
@@ -65,10 +62,6 @@
     let patterns = all_circs
         .iter()
         .filter_map(|circ| {
-<<<<<<< HEAD
-=======
-            let circ: SiblingGraph<'_, DfgID> = SiblingGraph::new(circ, circ.root());
->>>>>>> bfdd86b4
             // Fail silently on empty or disconnected patterns
             CircuitPattern::try_from_circuit(circ).ok()
         })
