--- conflicted
+++ resolved
@@ -28,30 +28,6 @@
 
 /// A convex pattern match in a circuit.
 #[derive(Clone)]
-<<<<<<< HEAD
-pub struct CircuitPattern(Pattern<Node, PNode, PEdge>);
-
-impl CircuitPattern {
-    /// Construct a pattern from a circuit
-    pub fn from_circuit<'circ, C: Circuit<'circ>>(circuit: &'circ C) -> Self {
-        let mut p = Pattern::new();
-        for cmd in circuit.commands() {
-            p.require(
-                cmd.node(),
-                circuit.command_optype(&cmd).clone().try_into().unwrap(),
-            );
-            for out_offset in 0..cmd.outputs().len() {
-                let out_offset = Port::new_outgoing(out_offset);
-                for (next_node, in_offset) in circuit.linked_ports(cmd.node(), out_offset) {
-                    if circuit.get_optype(next_node).tag() != hugr::ops::OpTag::Output {
-                        p.add_edge(cmd.node(), next_node, (out_offset, in_offset));
-                    }
-                }
-            }
-        }
-        p.set_any_root().unwrap();
-        Self(p)
-=======
 pub struct CircuitMatch<'a, 'p, C> {
     subgraph: SiblingSubgraph<'a, C>,
     pub(super) pattern: &'p CircuitPattern,
@@ -107,7 +83,6 @@
         self.subgraph
             .create_simple_replacement(repl)
             .map(Into::into)
->>>>>>> c6b01eda
     }
 }
 
@@ -171,7 +146,7 @@
     ) -> Vec<CircuitMatch<'a, 'm, C>> {
         circuit
             .commands()
-            .flat_map(|cmd| self.find_rooted_matches(circuit, cmd.node))
+            .flat_map(|cmd| self.find_rooted_matches(circuit, cmd.node()))
             .collect()
     }
 
@@ -224,12 +199,6 @@
     EmptyMatch,
 }
 
-<<<<<<< HEAD
-    fn find_matches(&self, circuit: &'a C) -> Vec<PatternMatch<PatternID, Node>> {
-        let mut matches = Vec::new();
-        for cmd in circuit.commands() {
-            matches.append(&mut self.find_rooted_matches(circuit, cmd.node()));
-=======
 impl From<InvalidSubgraph> for InvalidCircuitMatch {
     fn from(value: InvalidSubgraph) -> Self {
         match value {
@@ -238,7 +207,6 @@
             InvalidSubgraph::NoSharedParent | InvalidSubgraph::InvalidBoundary => {
                 InvalidCircuitMatch::InvalidSubcircuit
             }
->>>>>>> c6b01eda
         }
     }
 }
