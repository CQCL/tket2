--- conflicted
+++ resolved
@@ -117,12 +117,8 @@
             .iter()
             .map(|(n, p)| (map[n], *p))
             .collect_vec();
-<<<<<<< HEAD
-        let subgraph = SiblingSubgraph::try_from_boundary_ports_with_checker(circ, inputs, outputs, checker)?;
-=======
         let subgraph =
             SiblingSubgraph::try_from_boundary_ports_with_checker(circ, inputs, outputs, checker)?;
->>>>>>> 53436718
         Ok(Self {
             subgraph,
             pattern,
