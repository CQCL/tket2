--- conflicted
+++ resolved
@@ -190,25 +190,11 @@
             let strategy = self.strategy.clone();
             move |circ: &'_ Hugr| strategy.circuit_cost(circ)
         };
-<<<<<<< HEAD
-        let (tx_work, rx_work) =
-            HugrPriorityChannel::init(cost_fn, PRIORITY_QUEUE_CAPACITY * n_threads);
-        // channel for sending circuits from threads back to main
-        let (tx_result, rx_result) = crossbeam_channel::unbounded();
-=======
         let mut pq = HugrPriorityChannel::init(cost_fn, PRIORITY_QUEUE_CAPACITY * n_threads);
->>>>>>> 796323c1
 
         let initial_circ_hash = circ.circuit_hash();
         let mut best_circ = circ.clone();
         let mut best_circ_cost = self.cost(&best_circ);
-<<<<<<< HEAD
-        logger.log_best(&best_circ_cost);
-
-        // Hash of seen circuits. Dot not store circuits as this map gets huge
-        let mut seen_hashes: FxHashSet<_> = FromIterator::from_iter([(initial_circ_hash)]);
-=======
->>>>>>> 796323c1
 
         // Each worker waits for circuits to scan for rewrites using all the
         // patterns and sends the results back to main.
@@ -249,48 +235,10 @@
             select! {
                 recv(pq.log) -> msg => {
                     match msg {
-<<<<<<< HEAD
-                        Ok(hashed_circs) => {
-                            let send_result = tracing::trace_span!(target: "taso::metrics", "recv_result").in_scope(|| {
-                                jobs_completed += 1;
-                                for (circ_hash, circ) in &hashed_circs {
-                                    circ_cnt += 1;
-                                        logger.log_progress(circ_cnt, None, seen_hashes.len());
-                                    if seen_hashes.contains(circ_hash) {
-                                        continue;
-                                    }
-                                    seen_hashes.insert(*circ_hash);
-
-                                    let cost = self.cost(circ);
-
-                                    // Check if we got a new best circuit
-                                    if cost < best_circ_cost {
-                                        best_circ = circ.clone();
-                                        best_circ_cost = cost;
-                                        logger.log_best(&best_circ_cost);
-                                    }
-                                    jobs_sent += 1;
-                                }
-                                // Fill the workqueue with data from pq
-                                tx_work.send(hashed_circs)
-                            });
-                            if send_result.is_err() {
-                                eprintln!("All our workers panicked. Stopping optimisation.");
-                                break;
-                            }
-
-                            // If there is no more data to process, we are done.
-                            //
-                            // TODO: Report dropped jobs in the workers, so we can check for termination.
-                            //if jobs_sent == jobs_completed {
-                            //    break 'main;
-                            //};
-=======
                         Ok(PriorityChannelLog::NewBestCircuit(circ, cost)) => {
                             best_circ = circ;
                             best_circ_cost = cost;
                             logger.log_best(&best_circ_cost);
->>>>>>> 796323c1
                         },
                         Ok(PriorityChannelLog::CircuitCount(circuit_cnt, seen_cnt)) => {
                             logger.log_progress(circuit_cnt, None, seen_cnt);
@@ -336,38 +284,25 @@
     use std::io;
     use std::path::Path;
 
-<<<<<<< HEAD
-    use crate::rewrite::ecc_rewriter::RewriterSerialisationError;
-    use crate::rewrite::strategy::NonIncreasingCXCountStrategy;
-=======
     use hugr::ops::OpType;
 
     use crate::rewrite::ecc_rewriter::RewriterSerialisationError;
     use crate::rewrite::strategy::NonIncreasingGateCountStrategy;
->>>>>>> 796323c1
     use crate::rewrite::ECCRewriter;
 
     use super::*;
 
     /// The default TASO optimiser using ECC sets.
-<<<<<<< HEAD
-    pub type DefaultTasoOptimiser = TasoOptimiser<ECCRewriter, NonIncreasingCXCountStrategy>;
-=======
     pub type DefaultTasoOptimiser = TasoOptimiser<
         ECCRewriter,
         NonIncreasingGateCountStrategy<fn(&OpType) -> usize, fn(&OpType) -> usize>,
     >;
->>>>>>> 796323c1
 
     impl DefaultTasoOptimiser {
         /// A sane default optimiser using the given ECC sets.
         pub fn default_with_eccs_json_file(eccs_path: impl AsRef<Path>) -> io::Result<Self> {
             let rewriter = ECCRewriter::try_from_eccs_json_file(eccs_path)?;
-<<<<<<< HEAD
-            let strategy = NonIncreasingCXCountStrategy::default_cx();
-=======
             let strategy = NonIncreasingGateCountStrategy::default_cx();
->>>>>>> 796323c1
             Ok(TasoOptimiser::new(rewriter, strategy))
         }
 
@@ -376,11 +311,7 @@
             rewriter_path: impl AsRef<Path>,
         ) -> Result<Self, RewriterSerialisationError> {
             let rewriter = ECCRewriter::load_binary(rewriter_path)?;
-<<<<<<< HEAD
-            let strategy = NonIncreasingCXCountStrategy::default_cx();
-=======
             let strategy = NonIncreasingGateCountStrategy::default_cx();
->>>>>>> 796323c1
             Ok(TasoOptimiser::new(rewriter, strategy))
         }
     }
