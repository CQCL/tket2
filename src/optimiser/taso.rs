--- conflicted
+++ resolved
@@ -14,50 +14,27 @@
 mod eq_circ_class;
 mod hugr_pchannel;
 mod hugr_pqueue;
-<<<<<<< HEAD
 pub mod log;
-=======
->>>>>>> 4c76248d
 mod qtz_circuit;
 mod worker;
 
 use crossbeam_channel::select;
 pub use eq_circ_class::{load_eccs_json_file, EqCircClass};
 
-<<<<<<< HEAD
 use std::io;
 use std::num::NonZeroUsize;
 use std::time::{Duration, Instant};
-=======
-use std::num::NonZeroUsize;
-use std::time::{Duration, Instant};
-use std::{fs, io};
->>>>>>> 4c76248d
 
 use fxhash::FxHashSet;
 use hugr::Hugr;
 
 use crate::circuit::CircuitHash;
+use crate::optimiser::taso::hugr_pchannel::HugrPriorityChannel;
 use crate::optimiser::taso::hugr_pqueue::{Entry, HugrPQ};
 use crate::optimiser::taso::worker::TasoWorker;
 use crate::rewrite::strategy::RewriteStrategy;
 use crate::rewrite::Rewriter;
-<<<<<<< HEAD
-=======
-use hugr_pqueue::{Entry, HugrPQ};
-
-use self::hugr_pchannel::HugrPriorityChannel;
-
-/// Logging configuration for the TASO optimiser.
-#[derive(Default)]
-pub struct LogConfig<'w> {
-    final_circ_json: Option<Box<dyn io::Write + 'w>>,
-    circ_candidates_csv: Option<Box<dyn io::Write + 'w>>,
-    progress_log: Option<Box<dyn io::Write + 'w>>,
-}
->>>>>>> 4c76248d
-
-use self::hugr_pchannel::HugrPriorityChannel;
+
 use self::log::TasoLogger;
 
 /// The TASO optimiser.
@@ -121,7 +98,6 @@
             1 => self.taso(circ, log_config, timeout),
             _ => self.taso_multithreaded(circ, log_config, timeout, n_threads),
         }
-<<<<<<< HEAD
     }
 
     #[tracing::instrument(target = "taso::metrics", skip(self, circ, logger))]
@@ -131,41 +107,6 @@
         let mut best_circ = circ.clone();
         let mut best_circ_cost = (self.cost)(circ);
         logger.log_best(best_circ_cost);
-=======
-    }
-
-    /// Run the TASO optimiser on a circuit with default logging.
-    ///
-    /// The following files will be created:
-    ///  - `final_circ.json`: the final optimised circuit, in TK1 JSON format,
-    ///  - `best_circs.csv`: a log of the successive best candidate circuits,
-    ///  - `taso-optimisation.log`: a log of the progress of the optimisation.
-    ///
-    /// If the creation of any of these files fails, an error is returned.
-    ///
-    /// A timeout (in seconds) can be provided.
-    pub fn optimise_with_default_log(
-        &self,
-        circ: &Hugr,
-        timeout: Option<u64>,
-        n_threads: NonZeroUsize,
-    ) -> io::Result<Hugr> {
-        let final_circ_json = fs::File::create("final_circ.json")?;
-        let circ_candidates_csv = fs::File::create("best_circs.csv")?;
-        let progress_log = fs::File::create("taso-optimisation.log")?;
-        let log_config = LogConfig::new(final_circ_json, circ_candidates_csv, progress_log);
-        Ok(self.optimise_with_log(circ, log_config, timeout, n_threads))
-    }
-
-    fn taso(&self, circ: &Hugr, mut log_config: LogConfig, timeout: Option<u64>) -> Hugr {
-        let start_time = Instant::now();
-
-        let mut log_candidates = log_config.circ_candidates_csv.map(csv::Writer::from_writer);
-
-        let mut best_circ = circ.clone();
-        let mut best_circ_cost = (self.cost)(circ);
-        log_best(best_circ_cost, log_candidates.as_mut()).unwrap();
->>>>>>> 4c76248d
 
         // Hash of seen circuits. Dot not store circuits as this map gets huge
         let mut seen_hashes: FxHashSet<_> = FromIterator::from_iter([(circ.circuit_hash())]);
@@ -176,38 +117,19 @@
         pq.push(circ.clone());
 
         let mut circ_cnt = 1;
-<<<<<<< HEAD
         let mut timeout_flag = false;
-=======
->>>>>>> 4c76248d
         while let Some(Entry { circ, cost, .. }) = pq.pop() {
             if cost < best_circ_cost {
                 best_circ = circ.clone();
                 best_circ_cost = cost;
-<<<<<<< HEAD
                 logger.log_best(best_circ_cost);
-=======
-                log_best(best_circ_cost, log_candidates.as_mut()).unwrap();
->>>>>>> 4c76248d
             }
 
             let rewrites = self.rewriter.get_rewrites(&circ);
             for new_circ in self.strategy.apply_rewrites(rewrites, &circ) {
                 let new_circ_hash = new_circ.circuit_hash();
                 circ_cnt += 1;
-<<<<<<< HEAD
                 logger.log_progress(circ_cnt, Some(pq.len()), seen_hashes.len());
-=======
-                if circ_cnt % 1000 == 0 {
-                    log_progress(
-                        log_config.progress_log.as_mut(),
-                        circ_cnt,
-                        Some(&pq),
-                        &seen_hashes,
-                    )
-                    .expect("Failed to write to progress log");
-                }
->>>>>>> 4c76248d
                 if seen_hashes.contains(&new_circ_hash) {
                     continue;
                 }
@@ -222,65 +144,33 @@
 
             if let Some(timeout) = timeout {
                 if start_time.elapsed().as_secs() > timeout {
-<<<<<<< HEAD
                     timeout_flag = true;
-=======
-                    println!("Timeout");
->>>>>>> 4c76248d
                     break;
                 }
             }
         }
 
-<<<<<<< HEAD
         logger.log_processing_end(circ_cnt, false, timeout_flag);
         logger.log_final(&best_circ, best_circ_cost);
 
         best_circ
     }
 
-=======
-        log_processing_end(circ_cnt, false);
-
-        log_final(
-            &best_circ,
-            log_config.progress_log.as_mut(),
-            log_config.final_circ_json.as_mut(),
-            &self.cost,
-        )
-        .expect("Failed to write to progress log and/or final circuit JSON");
-
-        best_circ
-    }
-
->>>>>>> 4c76248d
     /// Run the TASO optimiser on a circuit, using multiple threads.
     ///
     /// This is the multi-threaded version of [`taso`]. See [`TasoOptimiser`] for
     /// more details.
-<<<<<<< HEAD
     #[tracing::instrument(target = "taso::metrics", skip(self, circ, logger))]
     fn taso_multithreaded(
         &self,
         circ: &Hugr,
         mut logger: TasoLogger,
-=======
-    fn taso_multithreaded(
-        &self,
-        circ: &Hugr,
-        mut log_config: LogConfig,
->>>>>>> 4c76248d
         timeout: Option<u64>,
         n_threads: NonZeroUsize,
     ) -> Hugr {
         let n_threads: usize = n_threads.get();
         const PRIORITY_QUEUE_CAPACITY: usize = 10_000;
 
-<<<<<<< HEAD
-=======
-        let mut log_candidates = log_config.circ_candidates_csv.map(csv::Writer::from_writer);
-
->>>>>>> 4c76248d
         // multi-consumer priority channel for queuing circuits to be processed by the workers
         let (tx_work, rx_work) =
             HugrPriorityChannel::init((self.cost).clone(), PRIORITY_QUEUE_CAPACITY * n_threads);
@@ -290,35 +180,21 @@
         let initial_circ_hash = circ.circuit_hash();
         let mut best_circ = circ.clone();
         let mut best_circ_cost = (self.cost)(&best_circ);
-<<<<<<< HEAD
         logger.log_best(best_circ_cost);
-=======
-        log_best(best_circ_cost, log_candidates.as_mut()).unwrap();
->>>>>>> 4c76248d
 
         // Hash of seen circuits. Dot not store circuits as this map gets huge
         let mut seen_hashes: FxHashSet<_> = FromIterator::from_iter([(initial_circ_hash)]);
 
         // Each worker waits for circuits to scan for rewrites using all the
-<<<<<<< HEAD
-        // patterns and send the results back to main.
+        // patterns and sends the results back to main.
         let joins: Vec<_> = (0..n_threads)
             .map(|i| {
                 TasoWorker::spawn(
-=======
-        // patterns and sends the results back to main.
-        let joins: Vec<_> = (0..n_threads)
-            .map(|_| {
-                worker::spawn_pattern_matching_thread(
->>>>>>> 4c76248d
                     rx_work.clone(),
                     tx_result.clone(),
                     self.rewriter.clone(),
                     self.strategy.clone(),
-<<<<<<< HEAD
                     Some(format!("taso-worker-{i}")),
-=======
->>>>>>> 4c76248d
                 )
             })
             .collect();
@@ -328,13 +204,9 @@
         drop(tx_result);
 
         // Queue the initial circuit
-<<<<<<< HEAD
-        tx_work.send((initial_circ_hash, circ.clone())).unwrap();
-=======
         tx_work
             .send(vec![(initial_circ_hash, circ.clone())])
             .unwrap();
->>>>>>> 4c76248d
 
         // A counter of circuits seen.
         let mut circ_cnt = 1;
@@ -347,11 +219,7 @@
         let mut jobs_completed = 0usize;
         // TODO: Report dropped jobs in the queue, so we can check for termination.
 
-<<<<<<< HEAD
         // Deadline for the optimisation timeout
-=======
-        // Deadline for the optimization timeout
->>>>>>> 4c76248d
         let timeout_event = match timeout {
             None => crossbeam_channel::never(),
             Some(t) => crossbeam_channel::at(Instant::now() + Duration::from_secs(t)),
@@ -359,27 +227,23 @@
 
         // Process worker results until we have seen all the circuits, or we run
         // out of time.
-<<<<<<< HEAD
         let mut timeout_flag = false;
-=======
->>>>>>> 4c76248d
         loop {
             select! {
                 recv(rx_result) -> msg => {
                     match msg {
                         Ok(hashed_circs) => {
-<<<<<<< HEAD
-                            tracing::span!(tracing::Level::TRACE, "recv_result").in_scope(|| {
+                            let send_result = tracing::span!(tracing::Level::TRACE, "recv_result").in_scope(|| {
                                 jobs_completed += 1;
-                                for (circ_hash, circ) in hashed_circs {
+                                for (circ_hash, circ) in &hashed_circs {
                                     circ_cnt += 1;
                                         logger.log_progress(circ_cnt, None, seen_hashes.len());
-                                    if seen_hashes.contains(&circ_hash) {
+                                    if seen_hashes.contains(circ_hash) {
                                         continue;
                                     }
-                                    seen_hashes.insert(circ_hash);
-
-                                    let cost = (self.cost)(&circ);
+                                    seen_hashes.insert(*circ_hash);
+
+                                    let cost = (self.cost)(circ);
 
                                     // Check if we got a new best circuit
                                     if cost < best_circ_cost {
@@ -387,44 +251,15 @@
                                         best_circ_cost = cost;
                                         logger.log_best(best_circ_cost);
                                     }
-
-                                    // Fill the workqueue with data from pq
-                                    if tx_work.send((circ_hash, circ)).is_err() {
-                                        eprintln!("All our workers panicked. Stopping optimisation.");
-                                        break;
-                                    };
                                     jobs_sent += 1;
                                 }
-                            })
-=======
-                            jobs_completed += 1;
-                            for (circ_hash, circ) in &hashed_circs {
-                                circ_cnt += 1;
-                                if circ_cnt % 1000 == 0 {
-                                    // TODO: Add a minimum time between logs
-                                    log_progress::<_,u64,usize>(log_config.progress_log.as_mut(), circ_cnt, None, &seen_hashes)
-                                        .expect("Failed to write to progress log");
-                                }
-                                if !seen_hashes.insert(*circ_hash) {
-                                    continue;
-                                }
-
-                                let cost = (self.cost)(circ);
-
-                                // Check if we got a new best circuit
-                                if cost < best_circ_cost {
-                                    best_circ = circ.clone();
-                                    best_circ_cost = cost;
-                                    log_best(best_circ_cost, log_candidates.as_mut()).unwrap();
-                                }
-                                jobs_sent += 1;
-                            }
-                            // Fill the workqueue with data from pq
-                            if tx_work.send(hashed_circs).is_err() {
+                                // Fill the workqueue with data from pq
+                                tx_work.send(hashed_circs)
+                            });
+                            if send_result.is_err() {
                                 eprintln!("All our workers panicked. Stopping optimisation.");
                                 break;
-                            };
->>>>>>> 4c76248d
+                            }
 
                             // If there is no more data to process, we are done.
                             //
@@ -440,36 +275,19 @@
                     }
                 }
                 recv(timeout_event) -> _ => {
-<<<<<<< HEAD
                     timeout_flag = true;
-=======
-                    println!("Timeout");
->>>>>>> 4c76248d
                     break;
                 }
             }
         }
 
-<<<<<<< HEAD
         logger.log_processing_end(circ_cnt, true, timeout_flag);
 
         // Drop the channel so the threads know to stop.
         drop(tx_work);
         joins.into_iter().for_each(|j| j.join().unwrap());
-=======
-        log_processing_end(circ_cnt, true);
-
-        // Drop the channel so the threads know to stop.
-        drop(tx_work);
-        let _ = joins; // joins.into_iter().for_each(|j| j.join().unwrap());
-
-        log_final(
-            &best_circ,
-            log_config.progress_log.as_mut(),
-            log_config.final_circ_json.as_mut(),
-            &self.cost,
-        )
-        .expect("Failed to write to progress log and/or final circuit JSON");
+
+        logger.log_final(&best_circ, best_circ_cost);
 
         best_circ
     }
@@ -493,67 +311,4 @@
             Ok(Self::new(rewriter, strategy, |c| c.num_gates()))
         }
     }
-}
-
-/// A helper struct for logging improvements in circuit size seen during the
-/// TASO execution.
-//
-// TODO: Replace this fixed logging. Report back intermediate results.
-#[derive(serde::Serialize, Clone, Debug)]
-struct BestCircSer {
-    circ_len: usize,
-    time: String,
-}
->>>>>>> 4c76248d
-
-        logger.log_final(&best_circ, best_circ_cost);
-
-        best_circ
-    }
-}
-
-#[cfg(feature = "portmatching")]
-mod taso_default {
-    use crate::circuit::Circuit;
-    use crate::rewrite::strategy::ExhaustiveRewriteStrategy;
-    use crate::rewrite::ECCRewriter;
-
-<<<<<<< HEAD
-    use super::*;
-=======
-fn log_processing_end(circuit_count: usize, needs_joining: bool) {
-    println!("END");
-    println!("Tried {circuit_count} circuits");
-    if needs_joining {
-        println!("Joining");
-    }
-}
-
-fn log_progress<W: io::Write, P: Ord, C>(
-    wr: Option<&mut W>,
-    circ_cnt: usize,
-    pq: Option<&HugrPQ<P, C>>,
-    seen_hashes: &FxHashSet<u64>,
-) -> io::Result<()> {
-    if let Some(wr) = wr {
-        writeln!(wr, "{circ_cnt} circuits...")?;
-        if let Some(pq) = pq {
-            writeln!(wr, "Queue size: {} circuits", pq.len())?;
-        }
-        writeln!(wr, "Total seen: {} circuits", seen_hashes.len())?;
-    }
-    Ok(())
-}
->>>>>>> 4c76248d
-
-    impl TasoOptimiser<ECCRewriter, ExhaustiveRewriteStrategy, fn(&Hugr) -> usize> {
-        /// A sane default optimiser using the given ECC sets.
-        pub fn default_with_eccs_json_file(
-            eccs_path: impl AsRef<std::path::Path>,
-        ) -> io::Result<Self> {
-            let rewriter = ECCRewriter::try_from_eccs_json_file(eccs_path)?;
-            let strategy = ExhaustiveRewriteStrategy::default();
-            Ok(Self::new(rewriter, strategy, |c| c.num_gates()))
-        }
-    }
 }