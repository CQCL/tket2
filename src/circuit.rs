//! Quantum circuit representation and operations.

pub mod command;

//#[cfg(feature = "pyo3")]
//pub mod py_circuit;

//#[cfg(feature = "tkcxx")]
//pub mod unitarybox;

// TODO: Move TKET1's custom op definition to tket-rs (or hugr?)
//mod tk1ops;

use crate::utils::QB;

use self::command::{Command, CommandIterator};

use hugr::hugr::CircuitUnit;
use hugr::ops::OpTrait;
use hugr::HugrView;

pub use hugr::hugr::region::Region;
pub use hugr::ops::OpType;
pub use hugr::types::{ClassicType, EdgeKind, Signature, SimpleType, TypeRow};
pub use hugr::{Node, Port, Wire};
use petgraph::visit::{GraphBase, IntoNeighborsDirected, IntoNodeIdentifiers};

/// An object behaving like a quantum circuit.
//
// TODO: More methods:
// - other_{in,out}puts (for non-linear i/o + const inputs)?
// - Vertical slice iterator
// - Gate count map
// - Depth
pub trait Circuit<'circ>: HugrView {
    /// An iterator over the commands in the circuit.
    type Commands: Iterator<Item = Command<'circ>>;

    /// An iterator over the commands applied to an unit.
    type UnitCommands: Iterator<Item = Command<'circ>>;

    /// Return the name of the circuit
    fn name(&self) -> Option<&str>;

    /// Get the linear inputs of the circuit and their types.
    fn units(&self) -> Vec<(CircuitUnit, SimpleType)>;

    /// Returns the ports corresponding to qubits inputs to the circuit.
    #[inline]
    fn qubits(&self) -> Vec<CircuitUnit> {
        self.units()
            .iter()
            .filter(|(_, typ)| typ == &QB)
            .map(|(unit, _)| *unit)
            .collect()
    }

    /// Given a linear port in a node, returns the corresponding port on the other side of the node (if any).
    fn follow_linear_port(&self, node: Node, port: Port) -> Option<Port>;

    /// Returns all the commands in the circuit, in some topological order.
    ///
    /// Ignores the Input and Output nodes.
    fn commands<'a: 'circ>(&'a self) -> Self::Commands;

    /// Returns all the commands applied to the given unit, in order.
    fn unit_commands<'a: 'circ>(&'a self) -> Self::UnitCommands;

    /// Returns the input node to the circuit.
    fn input(&self) -> Node;

<<<<<<< HEAD
    /// Returns the input node to the circuit.
=======
    /// Returns the output node to the circuit.
>>>>>>> 88e1ae92
    fn output(&self) -> Node;
}

impl<'circ, T> Circuit<'circ> for T
where
    T: 'circ + Region<'circ>,
    for<'a> &'a T: GraphBase<NodeId = Node> + IntoNeighborsDirected + IntoNodeIdentifiers,
{
    type Commands = CommandIterator<'circ, T>;
    type UnitCommands = std::iter::Empty<Command<'circ>>;

    #[inline]
    fn name(&self) -> Option<&str> {
        let meta = self.get_metadata(self.root()).as_object()?;
        meta.get("name")?.as_str()
    }

    #[inline]
    fn units(&self) -> Vec<(CircuitUnit, SimpleType)> {
        let root = self.root();
        let optype = self.get_optype(root);
        optype
            .signature()
            .input_df_types()
            .iter()
            .filter(|typ| !typ.is_classical())
            .enumerate()
            .map(|(i, typ)| (i.into(), typ.clone()))
            .collect()
    }

    fn follow_linear_port(&self, node: Node, port: Port) -> Option<Port> {
        let optype = self.get_optype(node);
        if !optype.port_kind(port)?.is_linear() {
            return None;
        }
        // TODO: We assume the linear data uses the same port offsets on both sides of the node.
        // In the future we may want to have a more general mechanism to handle this.
        let other_port = Port::new(port.direction().reverse(), port.index());
        if optype.port_kind(other_port) == optype.port_kind(port) {
            Some(other_port)
        } else {
            None
        }
    }

    fn commands<'a: 'circ>(&'a self) -> Self::Commands {
        // Traverse the circuit in topological order.
        CommandIterator::new(self)
    }

    fn unit_commands<'a: 'circ>(&'a self) -> Self::UnitCommands {
        // TODO Can we associate linear i/o with the corresponding unit without
        // doing the full toposort?
        todo!()
    }

<<<<<<< HEAD
    /// Returns the input node to the circuit.
=======
>>>>>>> 88e1ae92
    #[inline]
    fn input(&self) -> Node {
        return self.children(self.root()).next().unwrap();
    }

<<<<<<< HEAD
    /// Returns the input node to the circuit.
=======
>>>>>>> 88e1ae92
    #[inline]
    fn output(&self) -> Node {
        return self.children(self.root()).nth(1).unwrap();
    }
}<|MERGE_RESOLUTION|>--- conflicted
+++ resolved
@@ -69,11 +69,7 @@
     /// Returns the input node to the circuit.
     fn input(&self) -> Node;
 
-<<<<<<< HEAD
-    /// Returns the input node to the circuit.
-=======
     /// Returns the output node to the circuit.
->>>>>>> 88e1ae92
     fn output(&self) -> Node;
 }
 
@@ -131,19 +127,11 @@
         todo!()
     }
 
-<<<<<<< HEAD
-    /// Returns the input node to the circuit.
-=======
->>>>>>> 88e1ae92
     #[inline]
     fn input(&self) -> Node {
         return self.children(self.root()).next().unwrap();
     }
 
-<<<<<<< HEAD
-    /// Returns the input node to the circuit.
-=======
->>>>>>> 88e1ae92
     #[inline]
     fn output(&self) -> Node {
         return self.children(self.root()).nth(1).unwrap();
