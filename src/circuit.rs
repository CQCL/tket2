//! Quantum circuit representation and operations.

pub mod command;

//#[cfg(feature = "pyo3")]
//pub mod py_circuit;

//#[cfg(feature = "tkcxx")]
//pub mod unitarybox;

use self::command::{Command, CommandIterator};

use hugr::extension::prelude::QB_T;
use hugr::hugr::{CircuitUnit, NodeType};
use hugr::ops::OpTrait;
use hugr::HugrView;

pub use hugr::hugr::views::HierarchyView;
pub use hugr::ops::OpType;
use hugr::types::TypeBound;
pub use hugr::types::{EdgeKind, Signature, Type, TypeRow};
pub use hugr::{Node, Port, Wire};
use petgraph::visit::{GraphBase, IntoNeighborsDirected, IntoNodeIdentifiers};

/// An object behaving like a quantum circuit.
//
// TODO: More methods:
// - other_{in,out}puts (for non-linear i/o + const inputs)?
// - Vertical slice iterator
// - Gate count map
// - Depth
pub trait Circuit<'circ>: HugrView {
    /// An iterator over the commands in the circuit.
    type Commands: Iterator<Item = Command>;

    /// An iterator over the commands applied to an unit.
    type UnitCommands: Iterator<Item = Command>;

    /// Return the name of the circuit
    fn name(&self) -> Option<&str>;

    /// Get the linear inputs of the circuit and their types.
    fn units(&self) -> Vec<(CircuitUnit, Type)>;

    /// Returns the units corresponding to qubits inputs to the circuit.
    #[inline]
    fn qubits(&self) -> Vec<CircuitUnit> {
        self.units()
            .iter()
            .filter(|(_, typ)| typ == &QB_T)
            .map(|(unit, _)| *unit)
            .collect()
    }

    /// Returns the input node to the circuit.
    fn input(&self) -> Node;

    /// Returns the output node to the circuit.
    fn output(&self) -> Node;

    /// Given a linear port in a node, returns the corresponding port on the other side of the node (if any).
    fn follow_linear_port(&self, node: Node, port: Port) -> Option<Port>;

    /// Returns all the commands in the circuit, in some topological order.
    ///
    /// Ignores the Input and Output nodes.
    fn commands<'a: 'circ>(&'a self) -> Self::Commands;

    /// Returns all the commands applied to the given unit, in order.
    fn unit_commands<'a: 'circ>(&'a self) -> Self::UnitCommands;

    /// Returns the [`NodeType`] of a command.
    fn command_nodetype(&self, command: &Command) -> &NodeType {
        self.get_nodetype(command.node())
    }

<<<<<<< HEAD
    /// Returns the output node to the circuit.
    fn output(&self) -> Node;

    /// The number of gates in the circuit.
    fn num_gates(&self) -> usize;
=======
    /// Returns the [`OpType`] of a command.
    fn command_optype(&self, command: &Command) -> &OpType {
        self.get_optype(command.node())
    }
>>>>>>> b13dcea1
}

impl<'circ, T> Circuit<'circ> for T
where
    T: 'circ + HierarchyView<'circ>,
    for<'a> &'a T: GraphBase<NodeId = Node> + IntoNeighborsDirected + IntoNodeIdentifiers,
{
    type Commands = CommandIterator<'circ, T>;
    type UnitCommands = std::iter::Empty<Command>;

    #[inline]
    fn name(&self) -> Option<&str> {
        let meta = self.get_metadata(self.root()).as_object()?;
        meta.get("name")?.as_str()
    }

    #[inline]
    fn units(&self) -> Vec<(CircuitUnit, Type)> {
        let root = self.root();
        let optype = self.get_optype(root);
        optype
            .signature()
            .input_types()
            .iter()
            .filter(|&typ| !TypeBound::Copyable.contains(typ.least_upper_bound()))
            .enumerate()
            .map(|(i, typ)| (i.into(), typ.clone()))
            .collect()
    }

    fn follow_linear_port(&self, node: Node, port: Port) -> Option<Port> {
        let optype = self.get_optype(node);
        if !optype.port_kind(port)?.is_linear() {
            return None;
        }
        // TODO: We assume the linear data uses the same port offsets on both sides of the node.
        // In the future we may want to have a more general mechanism to handle this.
        let other_port = Port::new(port.direction().reverse(), port.index());
        if optype.port_kind(other_port) == optype.port_kind(port) {
            Some(other_port)
        } else {
            None
        }
    }

    fn commands<'a: 'circ>(&'a self) -> Self::Commands {
        // Traverse the circuit in topological order.
        CommandIterator::new(self)
    }

    fn unit_commands<'a: 'circ>(&'a self) -> Self::UnitCommands {
        // TODO Can we associate linear i/o with the corresponding unit without
        // doing the full toposort?
        unimplemented!()
    }

    #[inline]
    fn input(&self) -> Node {
        return self.children(self.root()).next().unwrap();
    }

    #[inline]
    fn output(&self) -> Node {
        return self.children(self.root()).nth(1).unwrap();
    }

    #[inline]
    fn num_gates(&self) -> usize {
        self.children(self.root()).count() - 2
    }
}

#[cfg(test)]
mod tests {
    use std::sync::OnceLock;

    use hugr::{
        hugr::views::{DescendantsGraph, HierarchyView},
        ops::handle::DfgID,
        Hugr, HugrView,
    };

    use crate::{circuit::Circuit, json::load_tk1_json_str};

    static CIRC: OnceLock<Hugr> = OnceLock::new();

    fn test_circuit() -> DescendantsGraph<'static, DfgID> {
        let hugr = CIRC.get_or_init(|| {
            load_tk1_json_str(
                r#"{
                "phase": "0",
                "bits": [],
                "qubits": [["q", [0]], ["q", [1]]],
                "commands": [
                    {"args": [["q", [0]]], "op": {"type": "H"}},
                    {"args": [["q", [0]], ["q", [1]]], "op": {"type": "CX"}}
                ],
                "implicit_permutation": [[["q", [0]], ["q", [0]]], [["q", [1]], ["q", [1]]]]
            }"#,
            )
            .unwrap()
        });
        DescendantsGraph::new(hugr, hugr.root())
    }

    #[test]
    fn test_num_gates() {
        let circ = test_circuit();
        assert_eq!(circ.num_gates(), 2);
    }
}<|MERGE_RESOLUTION|>--- conflicted
+++ resolved
@@ -74,18 +74,14 @@
         self.get_nodetype(command.node())
     }
 
-<<<<<<< HEAD
-    /// Returns the output node to the circuit.
-    fn output(&self) -> Node;
-
-    /// The number of gates in the circuit.
-    fn num_gates(&self) -> usize;
-=======
     /// Returns the [`OpType`] of a command.
     fn command_optype(&self, command: &Command) -> &OpType {
         self.get_optype(command.node())
     }
->>>>>>> b13dcea1
+
+    /// The number of gates in the circuit.
+    fn num_gates(&self) -> usize;
+
 }
 
 impl<'circ, T> Circuit<'circ> for T
