--- conflicted
+++ resolved
@@ -10,7 +10,7 @@
 use itertools::Itertools;
 use petgraph::visit as pv;
 
-use super::units::{LinearUnit, UnitLabeller, UnitType, Units};
+use super::units::{filter, DefaultUnitLabeller, LinearUnit, UnitLabeller, Units};
 use super::Circuit;
 
 pub use hugr::hugr::CircuitUnit;
@@ -54,13 +54,13 @@
     /// Returns the units of this command in a given direction.
     #[inline]
     pub fn units(&self, direction: Direction) -> Units<&'_ Self> {
-        Units::new(self.circ, self.node, direction, UnitType::All, self)
+        Units::new(self.circ, self.node, direction, self)
     }
 
     /// Returns the linear units of this command in a given direction.
     #[inline]
     pub fn linear_units(&self, direction: Direction) -> Units<&'_ Self> {
-        Units::new(self.circ, self.node, direction, UnitType::Linear, self)
+        Units::new(self.circ, self.node, direction, self)
     }
 
     /// Returns the units and wires of this command in a given direction.
@@ -197,7 +197,6 @@
 {
     /// Create a new iterator over the commands of a circuit.
     pub(super) fn new(circ: &'circ Circ) -> Self {
-<<<<<<< HEAD
         // Initialize the map assigning linear units to the input's linear
         // ports.
         let wire_unit = circ
@@ -206,16 +205,6 @@
                 CircuitUnit::Linear(i) => Some((Wire::new(circ.input(), port), i)),
                 _ => None,
             })
-=======
-        // Initialize the linear units from the input's linear ports.
-        // TODO: Clean this up
-        let input_node_wires = circ
-            .node_outputs(circ.input())
-            .map(|port| Wire::new(circ.input(), port));
-        let wire_unit = input_node_wires
-            .zip(circ.linear_units())
-            .map(|(wire, (linear_unit, _, _))| (wire, linear_unit))
->>>>>>> bfdd86b4
             .collect();
 
         let nodes = pv::Topo::new(&circ.as_petgraph());
@@ -240,42 +229,9 @@
         if node == self.circ.root() {
             return None;
         }
-<<<<<<< HEAD
         // Inputs and outputs are also ignored.
         // The input wire ids are already set in the `wire_unit` map during initialization.
         let tag = self.circ.get_optype(node).tag();
-=======
-
-        // Get the wire corresponding to each input unit.
-        // TODO: Add this to HugrView?
-        let inputs: Vec<_> = sig
-            .input_ports()
-            .chain(
-                // add the static input port
-                optype
-                    .static_input()
-                    // TODO query optype for this port once it is available in hugr.
-                    .map(|_| Port::new_incoming(sig.input.len())),
-            )
-            .filter_map(|port| {
-                let (from, from_port) = self.circ.linked_ports(node, port).next()?;
-                let wire = Wire::new(from, from_port);
-                // Get the unit corresponding to a wire, or return a wire Unit.
-                match self.wire_unit.remove(&wire) {
-                    Some(unit) => {
-                        if let Some(new_port) = self.follow_linear_port(node, port) {
-                            self.wire_unit.insert(Wire::new(node, new_port), unit);
-                        }
-                        Some(CircuitUnit::Linear(unit))
-                    }
-                    None => Some(CircuitUnit::Wire(wire)),
-                }
-            })
-            .collect();
-        // The units in `self.wire_units` have been updated.
-        // Now we can early return if the node should be ignored.
-        let tag = optype.tag();
->>>>>>> bfdd86b4
         if tag == OpTag::Input || tag == OpTag::Output {
             return None;
         }
@@ -285,11 +241,9 @@
         //
         // Updates the map tracking the last wire of linear units.
         let linear_units: Vec<_> =
-            Units::new(self.circ, node, Direction::Outgoing, UnitType::Linear, ())
-                .map(|(unit, port, _)| {
-                    let CircuitUnit::Linear(_) = unit else {
-                        panic!("Expected a linear unit");
-                    };
+            Units::new(self.circ, node, Direction::Outgoing, DefaultUnitLabeller)
+                .filter_units::<filter::Linear>()
+                .map(|(_, port, _)| {
                     // Find the linear unit id for this port.
                     let linear_id = self
                         .follow_linear_port(node, port)
@@ -330,21 +284,6 @@
             None
         }
     }
-
-    fn follow_linear_port(&self, node: Node, port: Port) -> Option<Port> {
-        let optype = self.circ.get_optype(node);
-        if !optype.port_kind(port)?.is_linear() {
-            return None;
-        }
-        // TODO: We assume the linear data uses the same port offsets on both sides of the node.
-        // In the future we may want to have a more general mechanism to handle this.
-        let other_port = Port::new(port.direction().reverse(), port.index());
-        if optype.port_kind(other_port) == optype.port_kind(port) {
-            Some(other_port)
-        } else {
-            None
-        }
-    }
 }
 
 impl<'circ, Circ> Iterator for CommandIterator<'circ, Circ>
