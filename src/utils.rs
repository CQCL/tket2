--- conflicted
+++ resolved
@@ -8,10 +8,7 @@
 };
 
 // utility for building simple qubit-only circuits.
-<<<<<<< HEAD
-=======
 #[allow(unused)]
->>>>>>> e0f0ff73
 pub(crate) fn build_simple_circuit(
     num_qubits: usize,
     f: impl FnOnce(&mut CircuitBuilder<DFGBuilder<Hugr>>) -> Result<(), BuildError>,
