--- conflicted
+++ resolved
@@ -185,19 +185,6 @@
     minor_cost: C2,
 }
 
-impl<C1, C2> ExhaustiveThresholdStrategy for NonIncreasingGateCountStrategy<C1, C2>
-where
-    C1: Fn(&OpType) -> usize,
-    C2: Fn(&OpType) -> usize,
-{
-    type OpCost = MajorMinorCost;
-
-    #[inline]
-    fn op_cost(&self, op: &OpType) -> Self::OpCost {
-        ((self.major_cost)(op), (self.minor_cost)(op)).into()
-    }
-}
-
 impl NonIncreasingGateCountStrategy<fn(&OpType) -> usize, fn(&OpType) -> usize> {
     /// Non-increasing rewrite strategy based on CX count.
     ///
@@ -211,6 +198,19 @@
             major_cost: |op| is_cx(op) as usize,
             minor_cost: |op| is_quantum(op) as usize,
         }
+    }
+}
+
+impl<C1, C2> ExhaustiveThresholdStrategy for NonIncreasingGateCountStrategy<C1, C2>
+where
+    C1: Fn(&OpType) -> usize,
+    C2: Fn(&OpType) -> usize,
+{
+    type OpCost = MajorMinorCost;
+
+    #[inline]
+    fn op_cost(&self, op: &OpType) -> Self::OpCost {
+        ((self.major_cost)(op), (self.minor_cost)(op)).into()
     }
 }
 
@@ -288,128 +288,12 @@
     }
 }
 
-<<<<<<< HEAD
-/// A rewrite strategy that explores applying each rewrite that reduces the size
-/// of the circuit to copies of the circuit.
-///
-/// Tries to apply as many rewrites as possible at each step, using a greedy
-/// strategy.
-///
-/// The cost function is given by the number of operations in the circuit that
-/// satisfy a given Op predicate. This allows for instance to use the total
-/// number of gates (true predicate) or the number of CX gates as cost function.
-#[derive(Debug, Clone)]
-pub struct ExhaustiveGreedyRewriteStrategy<P> {
-    /// The gamma parameter.
-    pub gamma: f64,
-    /// Ops to count for cost function.
-    pub op_predicate: P,
-}
-
-impl<P> ExhaustiveGreedyRewriteStrategy<P> {
-    /// New greedy exhaustive rewrite strategy with provided predicate.
-    ///
-    /// The gamma parameter is set to the default 1.0001.
-    pub fn with_predicate(op_predicate: P) -> Self {
-        Self {
-            gamma: 1.0001,
-            op_predicate,
-        }
-    }
-
-    /// New greedy exhaustive rewrite strategy with provided gamma and predicate.
-    pub fn new(gamma: f64, op_predicate: P) -> Self {
-        Self {
-            gamma,
-            op_predicate,
-        }
-    }
-}
-
-impl ExhaustiveGreedyRewriteStrategy<fn(&OpType) -> bool> {
-    /// Exhaustive rewrite strategy with CX count cost function.
-    ///
-    /// The gamma parameter is set to the default 1.0001. This is a good default
-    /// choice for NISQ-y circuits, where CX gates are the most expensive.
-    pub fn greedy_exhaustive_cx() -> Self {
-        Self::with_predicate(is_cx)
-    }
-}
-
-impl<P: Fn(&OpType) -> bool> RewriteStrategy for ExhaustiveGreedyRewriteStrategy<P> {
-    #[tracing::instrument(skip_all)]
-    fn apply_rewrites(
-        &self,
-        rewrites: impl IntoIterator<Item = CircuitRewrite>,
-        circ: &Hugr,
-    ) -> Vec<Hugr> {
-        // Check only the rewrites that reduce the size of the circuit.
-        let rewrites = rewrites
-            .into_iter()
-            .map(|rw| {
-                let old_count = pre_rewrite_cost(&rw, circ, &self.op_predicate) as f64;
-                let new_count = post_rewrite_cost(&rw, circ, &self.op_predicate) as f64;
-                (new_count - old_count, rw)
-            })
-            .sorted_by_key(|(delta, _)| *delta as isize)
-            .take_while(|(delta, _)| *delta < 0.001)
-            .map(|(_, rw)| rw)
-            .collect_vec();
-
-        let mut rewrite_sets = Vec::with_capacity(rewrites.len());
-        for i in 0..rewrites.len() {
-            let mut curr_circ = circ.clone();
-            let mut changed_nodes = HashSet::new();
-            for rewrite in &rewrites[i..] {
-                if !changed_nodes.is_empty()
-                    && rewrite
-                        .subcircuit()
-                        .nodes()
-                        .iter()
-                        .any(|n| changed_nodes.contains(n))
-                {
-                    continue;
-                }
-                changed_nodes.extend(rewrite.subcircuit().nodes().iter().copied());
-                rewrite
-                    .clone()
-                    .apply(&mut curr_circ)
-                    .expect("Could not perform rewrite in exhaustive greedy strategy");
-            }
-            rewrite_sets.push(curr_circ);
-        }
-        rewrite_sets
-    }
-}
-
-fn is_cx(op: &OpType) -> bool {
-    op_matches(op, T2Op::CX)
-}
-
-fn cost(
-    nodes: impl IntoIterator<Item = Node>,
-    circ: &Hugr,
-    pred: impl Fn(&OpType) -> bool,
-) -> usize {
-    nodes
-        .into_iter()
-        .filter(|n| {
-            let op = circ.get_optype(*n);
-            pred(op)
-        })
-        .count()
-}
-
-fn pre_rewrite_cost(rw: &CircuitRewrite, circ: &Hugr, pred: impl Fn(&OpType) -> bool) -> usize {
-    cost(rw.subcircuit().nodes().iter().copied(), circ, pred)
-=======
 fn pre_rewrite_cost<F, C>(rw: &CircuitRewrite, circ: &Hugr, pred: F) -> C
 where
     C: CircuitCost,
     F: Fn(&OpType) -> C,
 {
     circ.nodes_cost(rw.subcircuit().nodes().iter().copied(), pred)
->>>>>>> acb8407d
 }
 
 fn post_rewrite_cost<F, C>(rw: &CircuitRewrite, pred: F) -> C
