--- conflicted
+++ resolved
@@ -21,11 +21,7 @@
 use super::op::JsonOp;
 use super::{try_param_to_constant, METADATA_IMPLICIT_PERM, METADATA_PHASE};
 use crate::extension::{LINEAR_BIT, REGISTRY};
-<<<<<<< HEAD
-use crate::symolic_constant_op;
-=======
 use crate::symbolic_constant_op;
->>>>>>> 2bbd8c69
 
 /// The state of an in-progress [`DFGBuilder`] being built from a [`SerialCircuit`].
 ///
@@ -151,11 +147,7 @@
             }
             None => {
                 // store string in custom op.
-<<<<<<< HEAD
-                let symb_op = symolic_constant_op(param);
-=======
                 let symb_op = symbolic_constant_op(param);
->>>>>>> 2bbd8c69
                 let o = self.hugr.add_dataflow_op(symb_op, []).unwrap();
                 o.out_wire(0)
             }
