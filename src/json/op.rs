--- conflicted
+++ resolved
@@ -223,15 +223,11 @@
                 T2Op::Measure => JsonOpType::Measure,
                 T2Op::RzF64 => JsonOpType::Rz,
                 T2Op::RxF64 => JsonOpType::Rx,
-<<<<<<< HEAD
-=======
                 // TODO: Use a TK2 opaque op once we update the tket-json-rs dependency.
                 T2Op::AngleAdd => JsonOpType::AngleAdd,
                 T2Op::TK1 => JsonOpType::TK1,
->>>>>>> 6e62f32e
                 T2Op::PhasedX => JsonOpType::PhasedX,
                 T2Op::ZZPhase => JsonOpType::ZZPhase,
-                T2Op::TK1 => JsonOpType::TK1,
             }
         } else if let LeafOp::CustomOp(b) = leaf {
             let ext = (*b).as_ref();
