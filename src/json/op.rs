//! This module defines the internal `JsonOp` struct wrapping the logic for
//! going between `tket_json_rs::optype::OpType` and `hugr::ops::OpType`.
//!
//! The `JsonOp` tries to homogenize the
//! `tket_json_rs::circuit_json::Operation`s coming from the encoded TKET1
//! circuits by ensuring they always define a signature, and computing the
//! explicit count of qubits and linear bits.

use hugr::extension::prelude::QB_T;

use hugr::ops::custom::ExternalOp;
use hugr::ops::{LeafOp, OpTrait, OpType};
use hugr::std_extensions::arithmetic::float_types::FLOAT64_TYPE;
use hugr::types::FunctionType;

use itertools::Itertools;
use tket_json_rs::circuit_json;
use tket_json_rs::optype::OpType as JsonOpType;

use super::OpConvertError;
use crate::extension::{try_unwrap_json_op, LINEAR_BIT};
use crate::T2Op;

/// A serialized operation, containing the operation type and all its attributes.
///
/// Wrapper around [`circuit_json::Operation`] with cached number of qubits and bits.
///
/// The `Operation` contained by this struct is guaranteed to have a signature.
#[derive(Clone, Debug, PartialEq, serde::Serialize, serde::Deserialize)]
pub(crate) struct JsonOp {
    op: circuit_json::Operation,
    num_qubits: usize,
    num_bits: usize,
    /// Node input for each parameter in `op.params`.
    ///
    /// If the input is `None`, the parameter does not use a Hugr port and is
    /// instead stored purely as metadata for the `Operation`.
    param_inputs: Vec<Option<usize>>,
    /// The number of non-None inputs in `param_inputs`, corresponding to the
    /// FLOAT64_TYPE inputs to the Hugr operation.
    num_params: usize,
}

impl JsonOp {
    /// Create a new `JsonOp` from a `circuit_json::Operation`, computing its
    /// number of qubits from the signature
    ///
    /// Fails if the operation does not define a signature. See
    /// [`JsonOp::new_from_op`] for a version that generates a signature if none
    /// is defined.
    #[allow(unused)]
    pub fn new(op: circuit_json::Operation) -> Option<Self> {
        let Some(sig) = &op.signature else {
            return None;
        };
        let input_counts = sig.iter().map(String::as_ref).counts();
        let num_qubits = input_counts.get("Q").copied().unwrap_or(0);
        let num_bits = input_counts.get("B").copied().unwrap_or(0);
        let mut op = Self {
            op,
            num_qubits,
            num_bits,
            param_inputs: Vec::new(),
            num_params: 0,
        };
        op.compute_param_fields();
        Some(op)
    }

    /// Create a new `JsonOp` from a `circuit_json::Operation`, with the number
    /// of qubits and bits explicitly specified.
    ///
    /// If the operation does not define a signature, one is generated with the
    /// given amounts.
    pub fn new_from_op(
        mut op: circuit_json::Operation,
        num_qubits: usize,
        num_bits: usize,
    ) -> Self {
        if op.signature.is_none() {
            op.signature =
                Some([vec!["Q".into(); num_qubits], vec!["B".into(); num_bits]].concat());
        }
        let mut op = Self {
            op,
            num_qubits,
            num_bits,
            param_inputs: Vec::new(),
            num_params: 0,
        };
        op.compute_param_fields();
        op
    }

    /// Create a new `JsonOp` from the optype and the number of parameters.
    pub fn new_with_counts(
        json_optype: JsonOpType,
        num_qubits: usize,
        num_bits: usize,
        num_params: usize,
    ) -> Self {
        let mut params = None;
        let mut param_inputs = vec![];
        if num_params > 0 {
            let offset = num_qubits + num_bits;
            params = Some(vec!["".into(); num_params]);
            param_inputs = (offset..offset + num_params).map(Option::Some).collect();
        }
        let op = circuit_json::Operation {
            op_type: json_optype,
            n_qb: Some(num_qubits as u32),
            params,
            op_box: None,
            signature: Some([vec!["Q".into(); num_qubits], vec!["B".into(); num_bits]].concat()),
            conditional: None,
        };
        Self {
            op,
            num_qubits,
            num_bits,
            param_inputs,
            num_params,
        }
    }

    /// Compute the signature of the operation.
    #[inline]
    pub fn signature(&self) -> FunctionType {
        let linear = [
            vec![QB_T; self.num_qubits],
            vec![LINEAR_BIT.clone(); self.num_bits],
        ]
        .concat();
        let params = vec![FLOAT64_TYPE; self.num_params];
        FunctionType::new([linear.clone(), params].concat(), linear)
        // .with_extension_delta(&ExtensionSet::singleton(&TKET1_EXTENSION_ID))
    }

    /// List of parameters in the operation that should be exposed as inputs.
    #[inline]
    pub fn param_inputs(&self) -> impl Iterator<Item = &str> {
        self.param_inputs
            .iter()
            .filter_map(|&i| self.op.params.as_ref()?.get(i?).map(String::as_ref))
    }

    pub fn into_operation(self) -> circuit_json::Operation {
        self.op
    }

    /// Wraps the op into a Hugr opaque operation
    fn as_opaque_op(&self) -> ExternalOp {
        crate::extension::wrap_json_op(self)
    }

    /// Compute the `parameter_input` and `num_params` fields by looking for
    /// parameters in `op.params` that can be mapped to input wires in the Hugr.
    ///
    /// Updates the internal `num_params` and `param_inputs` fields.
    fn compute_param_fields(&mut self) {
        let Some(params) = self.op.params.as_ref() else {
            self.param_inputs = vec![];
            self.num_params = 0;
            return;
        };

        self.num_params = params.len();
        self.param_inputs = (0..params.len()).map(Some).collect();
    }
}

impl From<&JsonOp> for OpType {
    /// Convert the operation into a HUGR operation.
    ///
    /// We only translate operations that have a 1:1 mapping between TKET and HUGR.
    /// Any other operation is wrapped in an `OpaqueOp`.
    fn from(json_op: &JsonOp) -> Self {
        match json_op.op.op_type {
            // JsonOpType::X => LeafOp::X.into(),
            JsonOpType::H => T2Op::H.into(),
            JsonOpType::CX => T2Op::CX.into(),
            JsonOpType::T => T2Op::T.into(),
            JsonOpType::Tdg => T2Op::Tdg.into(),
            JsonOpType::X => T2Op::X.into(),
            JsonOpType::Rz => T2Op::RzF64.into(),
            JsonOpType::Rx => T2Op::RxF64.into(),
            JsonOpType::TK1 => T2Op::TK1.into(),
            JsonOpType::PhasedX => T2Op::PhasedX.into(),
            JsonOpType::ZZMax => T2Op::ZZMax.into(),
            JsonOpType::ZZPhase => T2Op::ZZPhase.into(),
            JsonOpType::CZ => T2Op::CZ.into(),
            JsonOpType::noop => LeafOp::Noop { ty: QB_T }.into(),
            _ => LeafOp::CustomOp(Box::new(json_op.as_opaque_op())).into(),
        }
    }
}

impl TryFrom<&OpType> for JsonOp {
    type Error = OpConvertError;

    fn try_from(op: &OpType) -> Result<Self, Self::Error> {
        // We only translate operations that have a 1:1 mapping between TKET and TKET2
        //
        // Other TKET1 operations are wrapped in an `OpaqueOp`.
        //
        // Non-supported Hugr operations throw an error.
        let err = || OpConvertError::UnsupportedOpSerialization(op.clone());
        let OpType::LeafOp(leaf) = op else {
            return Err(err());
        };

        let json_optype = if let Ok(t2op) = leaf.clone().try_into() {
            match t2op {
                T2Op::H => JsonOpType::H,
                T2Op::CX => JsonOpType::CX,
                T2Op::T => JsonOpType::T,
                T2Op::S => JsonOpType::S,
                T2Op::X => JsonOpType::X,
                T2Op::Y => JsonOpType::Y,
                T2Op::Z => JsonOpType::Z,
                T2Op::Tdg => JsonOpType::Tdg,
                T2Op::Sdg => JsonOpType::Sdg,
                T2Op::ZZMax => JsonOpType::ZZMax,
                T2Op::Measure => JsonOpType::Measure,
                T2Op::RzF64 => JsonOpType::Rz,
                T2Op::RxF64 => JsonOpType::Rx,
                // TODO: Use a TK2 opaque op once we update the tket-json-rs dependency.
                T2Op::AngleAdd => JsonOpType::AngleAdd,
                T2Op::TK1 => JsonOpType::TK1,
                T2Op::PhasedX => JsonOpType::PhasedX,
                T2Op::ZZPhase => JsonOpType::ZZPhase,
                T2Op::CZ => JsonOpType::CZ,
<<<<<<< HEAD
                _ => return Err(err()),
=======
>>>>>>> f37ebb92
            }
        } else if let LeafOp::CustomOp(b) = leaf {
            let ext = (*b).as_ref();
            return try_unwrap_json_op(ext).ok_or_else(err);
        } else {
            return Err(err());
        };

        let mut num_qubits = 0;
        let mut num_bits = 0;
        let mut num_params = 0;
        for ty in op.signature().input.iter() {
            if ty == &QB_T {
                num_qubits += 1
            } else if *ty == *LINEAR_BIT {
                num_bits += 1
            } else if ty == &FLOAT64_TYPE {
                num_params += 1
            }
        }

        Ok(JsonOp::new_with_counts(
            json_optype,
            num_qubits,
            num_bits,
            num_params,
        ))
    }
}<|MERGE_RESOLUTION|>--- conflicted
+++ resolved
@@ -230,10 +230,6 @@
                 T2Op::PhasedX => JsonOpType::PhasedX,
                 T2Op::ZZPhase => JsonOpType::ZZPhase,
                 T2Op::CZ => JsonOpType::CZ,
-<<<<<<< HEAD
-                _ => return Err(err()),
-=======
->>>>>>> f37ebb92
             }
         } else if let LeafOp::CustomOp(b) = leaf {
             let ext = (*b).as_ref();
