--- conflicted
+++ resolved
@@ -211,11 +211,7 @@
         let mut current_group = 0;
         for (_, commands) in &circ.commands().map(|cmd| cmd.node()).group_by(|&node| {
             let new_cost = running_cost.clone() + op_cost(circ.get_optype(node));
-<<<<<<< HEAD
-            if new_cost.clone().check_threshold(max_cost.clone()) {
-=======
             if new_cost.sub_cost(&max_cost) > 0 {
->>>>>>> 61be578b
                 running_cost = C::default();
                 current_group += 1;
             } else {
