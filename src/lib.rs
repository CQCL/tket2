--- conflicted
+++ resolved
@@ -12,12 +12,8 @@
 pub mod json;
 pub(crate) mod ops;
 pub mod passes;
-<<<<<<< HEAD
 pub mod rewrite;
-pub use ops::{Pauli, T2Op};
-=======
 pub use ops::{symbolic_constant_op, Pauli, T2Op};
->>>>>>> 2bbd8c69
 
 #[cfg(feature = "portmatching")]
 pub mod portmatching;
