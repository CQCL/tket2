#![warn(missing_docs)]

//! TKET2: The Hardware Agnostic Quantum Compiler
//!
//! TKET2 is an open source quantum compiler developed by Quantinuum. Central to
//! TKET2's design is its hardware agnosticism which allows researchers and
//! quantum software developers to take advantage of its state of the art
//! compilation for many different quantum architectures.

pub mod circuit;
pub mod extension;
pub mod json;
pub(crate) mod ops;
pub mod passes;
<<<<<<< HEAD
pub use ops::{symolic_constant_op, Pauli, T2Op};
=======
pub use ops::{symbolic_constant_op, Pauli, T2Op};
>>>>>>> 2bbd8c69

#[cfg(feature = "portmatching")]
pub mod portmatching;

mod utils;<|MERGE_RESOLUTION|>--- conflicted
+++ resolved
@@ -12,11 +12,7 @@
 pub mod json;
 pub(crate) mod ops;
 pub mod passes;
-<<<<<<< HEAD
-pub use ops::{symolic_constant_op, Pauli, T2Op};
-=======
 pub use ops::{symbolic_constant_op, Pauli, T2Op};
->>>>>>> 2bbd8c69
 
 #[cfg(feature = "portmatching")]
 pub mod portmatching;
