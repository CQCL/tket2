//! Circuit-related functionality and utilities.
#![allow(unused)]

pub mod convert;
pub mod cost;

use derive_more::{From, Into};
use pyo3::prelude::*;
use std::fmt;

use hugr::{Hugr, HugrView};
use tket2::extension::REGISTRY;
use tket2::json::TKETDecode;
use tket2::rewrite::CircuitRewrite;
use tket_json_rs::circuit_json::SerialCircuit;

pub use self::convert::{try_update_hugr, try_with_hugr, update_hugr, with_hugr, Tk2Circuit};
pub use self::cost::PyCircuitCost;
pub use tket2::{Pauli, T2Op};

/// The module definition
pub fn module(py: Python) -> PyResult<&PyModule> {
    let m = PyModule::new(py, "_circuit")?;
    m.add_class::<Tk2Circuit>()?;
    m.add_class::<PyNode>()?;
<<<<<<< HEAD
    m.add_class::<PyCircuitCost>()?;
    m.add_class::<T2Op>()?;
    m.add_class::<Pauli>()?;
=======
    m.add_class::<tket2::Tk2Op>()?;
    m.add_class::<tket2::Pauli>()?;
>>>>>>> 60c66081

    m.add_function(wrap_pyfunction!(validate_hugr, m)?)?;
    m.add_function(wrap_pyfunction!(to_hugr_dot, m)?)?;

    m.add("HugrError", py.get_type::<hugr::hugr::PyHugrError>())?;
    m.add("BuildError", py.get_type::<hugr::builder::PyBuildError>())?;
    m.add(
        "ValidationError",
        py.get_type::<hugr::hugr::validate::PyValidationError>(),
    )?;
    m.add(
        "HUGRSerializationError",
        py.get_type::<hugr::hugr::serialize::PyHUGRSerializationError>(),
    )?;
    m.add(
        "OpConvertError",
        py.get_type::<tket2::json::PyOpConvertError>(),
    )?;

    Ok(m)
}

/// Run the validation checks on a circuit.
#[pyfunction]
pub fn validate_hugr(c: &PyAny) -> PyResult<()> {
    try_with_hugr(c, |hugr, _| hugr.validate(&REGISTRY))
}

/// Return a Graphviz DOT string representation of the circuit.
#[pyfunction]
pub fn to_hugr_dot(c: &PyAny) -> PyResult<String> {
    with_hugr(c, |hugr, _| hugr.dot_string())
}

/// A [`hugr::Node`] wrapper for Python.
#[pyclass]
#[pyo3(name = "Node")]
#[repr(transparent)]
#[derive(From, Into, PartialEq, Eq, Hash, Clone, Copy)]
pub struct PyNode {
    /// Rust representation of the node
    pub node: hugr::Node,
}

impl fmt::Display for PyNode {
    fn fmt(&self, f: &mut fmt::Formatter<'_>) -> fmt::Result {
        self.node.fmt(f)
    }
}

impl fmt::Debug for PyNode {
    fn fmt(&self, f: &mut fmt::Formatter<'_>) -> fmt::Result {
        self.node.fmt(f)
    }
}

#[pymethods]
impl PyNode {
    /// A string representation of the pattern.
    pub fn __repr__(&self) -> String {
        format!("{:?}", self)
    }
}<|MERGE_RESOLUTION|>--- conflicted
+++ resolved
@@ -16,21 +16,16 @@
 
 pub use self::convert::{try_update_hugr, try_with_hugr, update_hugr, with_hugr, Tk2Circuit};
 pub use self::cost::PyCircuitCost;
-pub use tket2::{Pauli, T2Op};
+pub use tket2::{Pauli, Tk2Op};
 
 /// The module definition
 pub fn module(py: Python) -> PyResult<&PyModule> {
     let m = PyModule::new(py, "_circuit")?;
     m.add_class::<Tk2Circuit>()?;
     m.add_class::<PyNode>()?;
-<<<<<<< HEAD
     m.add_class::<PyCircuitCost>()?;
-    m.add_class::<T2Op>()?;
+    m.add_class::<Tk2Op>()?;
     m.add_class::<Pauli>()?;
-=======
-    m.add_class::<tket2::Tk2Op>()?;
-    m.add_class::<tket2::Pauli>()?;
->>>>>>> 60c66081
 
     m.add_function(wrap_pyfunction!(validate_hugr, m)?)?;
     m.add_function(wrap_pyfunction!(to_hugr_dot, m)?)?;
