--- conflicted
+++ resolved
@@ -62,19 +62,10 @@
 // ```
 fn rebase_nam(circ: &Bound<PyAny>) -> PyResult<()> {
     let py = circ.py();
-<<<<<<< HEAD
-    let auto_rebase = py.import_bound("pytket.passes")?.getattr("AutoRebase")?;
-    let optype = py.import_bound("pytket")?.getattr("OpType")?;
-    let locals = [("OpType", &optype)].into_py_dict_bound(py);
-    let op_set = py.eval_bound("{OpType.CX, OpType.Rz, OpType.H}", None, Some(&locals))?;
-=======
-    let auto_rebase = py
-        .import("pytket.passes.auto_rebase")?
-        .getattr("auto_rebase_pass")?;
+    let auto_rebase = py.import("pytket.passes")?.getattr("AutoRebase")?;
     let optype = py.import("pytket")?.getattr("OpType")?;
     let locals = [("OpType", &optype)].into_py_dict(py)?;
     let op_set = py.eval(c"{OpType.CX, OpType.Rz, OpType.H}", None, Some(&locals))?;
->>>>>>> b17736dc
     let rebase_pass = auto_rebase.call1((op_set,))?.getattr("apply")?;
     rebase_pass.call1((circ,)).map(|_| ())
 }
