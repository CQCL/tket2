--- conflicted
+++ resolved
@@ -82,13 +82,8 @@
 rstest = "0.26.1"
 serde = "1.0"
 serde_json = "1.0"
-<<<<<<< HEAD
-serde_with = "3.15.0"
+serde_with = "3.15.1"
 smol_str = "0.3.2" # Later versions require rustc version 1.89.
-=======
-serde_with = "3.15.1"
-smol_str = "0.3.2"
->>>>>>> 22f95add
 strum = "0.27"
 tracing-appender = "0.2.2"
 tracing-subscriber = "0.3.20"
