--- conflicted
+++ resolved
@@ -37,12 +37,8 @@
 # Make sure to run `just recompile-eccs` if the hugr serialisation format changes.
 hugr = "0.14.2"
 hugr-core = "0.14.1"
-<<<<<<< HEAD
-hugr-cli = "0.14.2"
-=======
 hugr-cli = "0.14.1"
 hugr-passes = "0.14.1"
->>>>>>> d59bdaa1
 portgraph = "0.12"
 pyo3 = "0.23.4"
 itertools = "0.13.0"
