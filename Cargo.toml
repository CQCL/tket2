[profile.release]
lto = "thin"

[workspace]
resolver = "2"
members = [
    "tket2",
    "tket2-py",
    "compile-rewriter",
    "badger-optimiser",
    "tket2-hseries",
    "tket1-passes",
]
default-members = ["tket2", "tket2-hseries"]

[workspace.package]
rust-version = "1.85"
edition = "2021"
homepage = "https://github.com/CQCL/tket2"
repository = "https://github.com/CQCL/tket2"
license = "Apache-2.0"

[workspace.lints.rust]
unexpected_cfgs = { level = "warn", check-cfg = [
    # Set by our CI
    'cfg(ci_run)',
    # Set by codecov
    'cfg(coverage,coverage_nightly)',
] }
missing_docs = "warn"

[workspace.lints.clippy]

# TODO: Reduce the size of error types.
result_large_err = "allow"
large_enum_variant = "allow"

[patch.crates-io]

# Uncomment to use unreleased versions of hugr
hugr = { git = "https://github.com/CQCL/hugr", "rev" = "34eed3422c9aa34bd6b8ad868dcbab733eb5d14c" }
hugr-core = { git = "https://github.com/CQCL/hugr", "rev" = "34eed3422c9aa34bd6b8ad868dcbab733eb5d14c" }
hugr-passes = { git = "https://github.com/CQCL/hugr", "rev" = "34eed3422c9aa34bd6b8ad868dcbab733eb5d14c" }
hugr-cli = { git = "https://github.com/CQCL/hugr", "rev" = "34eed3422c9aa34bd6b8ad868dcbab733eb5d14c" }
# portgraph = { git = "https://github.com/CQCL/portgraph", rev = "68b96ac737e0c285d8c543b2d74a7aa80a18202c" }
[workspace.dependencies]

# Make sure to run `just recompile-eccs` if the hugr serialisation format changes.
# hugr = "0.20.1"
# hugr-core = "0.20.1"
# hugr-cli = "0.20.1"
hugr = { git = "https://github.com/CQCL/hugr", "rev" = "34eed3422c9aa34bd6b8ad868dcbab733eb5d14c" }
hugr-core = { git = "https://github.com/CQCL/hugr", "rev" = "34eed3422c9aa34bd6b8ad868dcbab733eb5d14c" }
hugr-cli = { git = "https://github.com/CQCL/hugr", "rev" = "34eed3422c9aa34bd6b8ad868dcbab733eb5d14c" }
portgraph = "0.14.1"
pyo3 = ">= 0.23.4, < 0.26"
itertools = "0.14.0"
tket-json-rs = "0.7.4"
tracing = "0.1.37"
portmatching = "0.3.1"
bytemuck = "1.23.1"
cgmath = "0.18.0"
chrono = "0.4.41"
clap = "4.5.40"
crossbeam-channel = "0.5.15"
csv = "1.3.1"
delegate = "0.13.3"
derive_more = "1.0.0"
fxhash = "0.2.1"
indexmap = "2.10.0"
lazy_static = "1.5.0"
num_cpus = "1.17.0"
peak_alloc = "0.2.0"
pest = "2.8.1"
pest_derive = "2.8.1"
petgraph = { version = ">= 0.8.1, < 0.9", default-features = false }
priority-queue = "2.5.0"
rayon = "1.5"
rmp-serde = "1.1.2"
rstest = "0.24.0"
serde = "1.0"
serde_json = "1.0"
<<<<<<< HEAD
serde_with = "3.13.0"
=======
serde_with = "3.14.0"
>>>>>>> effc3607
smol_str = "0.3.2"
strum = "0.27"
tracing-appender = "0.2.2"
tracing-subscriber = "0.3.19"
typetag = "0.2.20"
cool_asserts = "2.0.3"
zstd = "0.13.3"
anyhow = "1.0.98"

[profile.release.package.tket2-py]
# Some configurations to reduce the size of tket2 wheels
strip = true<|MERGE_RESOLUTION|>--- conflicted
+++ resolved
@@ -80,11 +80,7 @@
 rstest = "0.24.0"
 serde = "1.0"
 serde_json = "1.0"
-<<<<<<< HEAD
-serde_with = "3.13.0"
-=======
 serde_with = "3.14.0"
->>>>>>> effc3607
 smol_str = "0.3.2"
 strum = "0.27"
 tracing-appender = "0.2.2"
