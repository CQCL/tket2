[profile.release]
lto = "thin"

[workspace]
resolver = "2"
members = [
    "tket2",
    "tket2-py",
    "compile-rewriter",
    "badger-optimiser",
    "tket2-hseries",
]
default-members = ["tket2", "tket2-hseries"]

[workspace.package]
rust-version = "1.75"
edition = "2021"
homepage = "https://github.com/CQCL/tket2"
repository = "https://github.com/CQCL/tket2"
license = "Apache-2.0"

[workspace.lints.rust]
unexpected_cfgs = { level = "warn", check-cfg = [
    # Set by our CI
    'cfg(ci_run)',
    # Set by codecov
    'cfg(coverage,coverage_nightly)',
] }
missing_docs = "warn"

[patch.crates-io]

# Uncomment to use unreleased versions of hugr
hugr = { git = "https://github.com/CQCL/hugr", rev = "167c687" }
hugr-core = { git = "https://github.com/CQCL/hugr", rev = "167c687" }
# hugr-passes = { git = "https://github.com/CQCL/hugr", rev = "4e6b6d8" }
# hugr-cli = { git = "https://github.com/CQCL/hugr", rev = "4e6b6d8" }
# portgraph = { git = "https://github.com/CQCL/portgraph", rev = "68b96ac737e0c285d8c543b2d74a7aa80a18202c" }

[workspace.dependencies]

# Make sure to run `just recompile-eccs` if the hugr serialisation format changes.
hugr = "0.15.2"
<<<<<<< HEAD
hugr-core = "0.15.2"
=======
hugr-core = "0.15.0"
>>>>>>> 03627a79
hugr-cli = "0.15.2"
portgraph = "0.13.3"
pyo3 = "0.23.4"
itertools = "0.14.0"
tket-json-rs = "0.7.2"
tracing = "0.1.37"
portmatching = "0.3.1"
bytemuck = "1.21.0"
cgmath = "0.18.0"
chrono = "0.4.40"
clap = "4.5.34"
crossbeam-channel = "0.5.14"
csv = "1.3.1"
delegate = "0.13.3"
derive_more = "1.0.0"
fxhash = "0.2.1"
indexmap = "2.7.1"
lazy_static = "1.5.0"
num_cpus = "1.16.0"
peak_alloc = "0.2.0"
pest = "2.8.0"
pest_derive = "2.8.0"
petgraph = { version = "0.7.1", default-features = false }
priority-queue = "2.3.1"
rayon = "1.5"
rmp-serde = "1.1.2"
rstest = "0.23.0"
serde = "1.0"
serde_json = "1.0"
smol_str = "0.3.2"
strum = "0.27"
tracing-appender = "0.2.2"
tracing-subscriber = "0.3.19"
typetag = "0.2.20"
cool_asserts = "2.0.3"
zstd = "0.13.3"

[profile.release.package.tket2-py]
# Some configurations to reduce the size of tket2 wheels
strip = true<|MERGE_RESOLUTION|>--- conflicted
+++ resolved
@@ -31,8 +31,8 @@
 [patch.crates-io]
 
 # Uncomment to use unreleased versions of hugr
-hugr = { git = "https://github.com/CQCL/hugr", rev = "167c687" }
-hugr-core = { git = "https://github.com/CQCL/hugr", rev = "167c687" }
+# hugr = { git = "https://github.com/CQCL/hugr", rev = "167c687" }
+# hugr-core = { git = "https://github.com/CQCL/hugr", rev = "167c687" }
 # hugr-passes = { git = "https://github.com/CQCL/hugr", rev = "4e6b6d8" }
 # hugr-cli = { git = "https://github.com/CQCL/hugr", rev = "4e6b6d8" }
 # portgraph = { git = "https://github.com/CQCL/portgraph", rev = "68b96ac737e0c285d8c543b2d74a7aa80a18202c" }
@@ -41,11 +41,7 @@
 
 # Make sure to run `just recompile-eccs` if the hugr serialisation format changes.
 hugr = "0.15.2"
-<<<<<<< HEAD
 hugr-core = "0.15.2"
-=======
-hugr-core = "0.15.0"
->>>>>>> 03627a79
 hugr-cli = "0.15.2"
 portgraph = "0.13.3"
 pyo3 = "0.23.4"
