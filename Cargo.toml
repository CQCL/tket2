--- conflicted
+++ resolved
@@ -73,11 +73,7 @@
 
 [workspace.dependencies]
 
-<<<<<<< HEAD
-quantinuum-hugr = { git = "https://github.com/CQCL-DEV/hugr", rev = "32d33e7" }
-=======
 quantinuum-hugr = { git = "https://github.com/CQCL-DEV/hugr", rev = "19ed0fc" }
->>>>>>> 0a000e0c
 portgraph = { version = "0.9", features = ["serde"] }
 pyo3 = { version = "0.19" }
 itertools = { version = "0.11.0" }
