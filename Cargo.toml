--- conflicted
+++ resolved
@@ -20,19 +20,11 @@
 [workspace.dependencies]
 
 tket2 = { path = "./tket2" }
-<<<<<<< HEAD
 hugr = "0.3.0"
 portgraph = "0.12"
-pyo3 = "0.20.0"
-itertools = "0.12.0"
-tket-json-rs = "0.3.1"
-=======
-quantinuum-hugr = "0.2"
-portgraph = "0.11"
 pyo3 = "0.21.2"
 itertools = "0.12.0"
 tket-json-rs = "0.4.0"
->>>>>>> 65045b2e
 tracing = "0.1.37"
 portmatching = "0.3.1"
 bytemuck = "1.14.0"
