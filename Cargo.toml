[package]
name = "tket2"
version = "0.1.0"
edition = "2021"

[lib]
bench = false
name = "tket2"
path = "src/lib.rs"

[dependencies]
lazy_static = "1.4.0"
cgmath = "0.18.0"
num-rational = "0.4"
num-complex = { version = "0.4", optional = true }
tket-json-rs = { workspace = true }
rayon = "1.5"
tket-rs = { optional = true, git = "https://github.com/CQCL-DEV/tket-rs", rev = "bd7e8e04" }
thiserror = "1.0.28"
serde = { version = "1.0", features = ["derive"] }
serde_json = "1.0"
downcast-rs = "1.2.0"
priority-queue = "1.3.0"
smol_str = "0.2.0"
typetag = "0.2.8"
itertools = { workspace = true }
petgraph = { version = "0.6.3", default-features = false }
serde_yaml = "0.9.22"
# portmatching = { version = "0.2.0", optional = true, features = ["serde"]}
portmatching = { optional = true, git = "https://github.com/lmondada/portmatching", rev = "738c91c", features = [
    "serde",
] }
derive_more = "0.99.17"
quantinuum-hugr = { workspace = true }
portgraph = { workspace = true }
pyo3 = { workspace = true, optional = true, features = ["multiple-pymethods"] }
strum_macros = "0.25.2"
strum = "0.25.0"
fxhash = "0.2.1"
rmp-serde = { version = "1.1.2", optional = true }
delegate = "0.10.0"
csv = { version = "1.2.2" }
chrono = { version ="0.4.30" }
bytemuck = "1.14.0"
stringreader = "0.1.1"
crossbeam-channel = "0.5.8"
tracing = { workspace = true }

[features]
pyo3 = [
    "dep:pyo3",
    "tket-json-rs/pyo3",
    "tket-json-rs/tket2ops",
    "portgraph/pyo3",
    "quantinuum-hugr/pyo3",
]
tkcxx = ["dep:tket-rs", "dep:num-complex"]
portmatching = ["dep:portmatching", "dep:rmp-serde"]

[dev-dependencies]
rstest = "0.18.1"
criterion = { version = "0.5.1", features = ["html_reports"] }
webbrowser = "0.8.10"
urlencoding = "2.1.2"

[[bench]]
name = "bench_main"
harness = false

[workspace]

members = ["pyrs", "compile-rewriter", "taso-optimiser"]

[workspace.dependencies]

<<<<<<< HEAD
quantinuum-hugr = { git = "https://github.com/CQCL-DEV/hugr", rev = "0ce711b" }
=======
quantinuum-hugr = { git = "https://github.com/CQCL-DEV/hugr", rev = "09494f1" }
>>>>>>> 15c077e6
portgraph = { version = "0.9", features = ["serde"] }
pyo3 = { version = "0.19" }
itertools = { version = "0.11.0" }
tket-json-rs = { git = "https://github.com/CQCL/tket-json-rs", rev = "619db15d3", features = [
    "tket2ops",
] }
tracing = "0.1.37"<|MERGE_RESOLUTION|>--- conflicted
+++ resolved
@@ -40,7 +40,7 @@
 rmp-serde = { version = "1.1.2", optional = true }
 delegate = "0.10.0"
 csv = { version = "1.2.2" }
-chrono = { version ="0.4.30" }
+chrono = { version = "0.4.30" }
 bytemuck = "1.14.0"
 stringreader = "0.1.1"
 crossbeam-channel = "0.5.8"
@@ -73,11 +73,7 @@
 
 [workspace.dependencies]
 
-<<<<<<< HEAD
-quantinuum-hugr = { git = "https://github.com/CQCL-DEV/hugr", rev = "0ce711b" }
-=======
 quantinuum-hugr = { git = "https://github.com/CQCL-DEV/hugr", rev = "09494f1" }
->>>>>>> 15c077e6
 portgraph = { version = "0.9", features = ["serde"] }
 pyo3 = { version = "0.19" }
 itertools = { version = "0.11.0" }
