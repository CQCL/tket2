[profile.release]
lto = "thin"

[workspace]
resolver = "2"
members = ["tket2", "tket2-py", "compile-rewriter", "taso-optimiser"]
default-members = ["tket2"]

<<<<<<< HEAD
members = ["pyrs", "compile-rewriter", "taso-optimiser", "hugr2phir"]
=======
[workspace.package]
version = "0.1.0"
rust-version = "1.70"
edition = "2021"
homepage = "https://github.com/CQCL/tket2"
license-file = "LICENCE"
# authors
>>>>>>> 42200382

[workspace.dependencies]

tket2 = { path = "./tket2" }
quantinuum-hugr = { git = "https://github.com/CQCL-DEV/hugr", rev = "0beb165" }
portgraph = { version = "0.10" }
pyo3 = { version = "0.20" }
itertools = { version = "0.11.0" }
tket-json-rs = "0.2.0"
tracing = "0.1.37"<|MERGE_RESOLUTION|>--- conflicted
+++ resolved
@@ -3,12 +3,9 @@
 
 [workspace]
 resolver = "2"
-members = ["tket2", "tket2-py", "compile-rewriter", "taso-optimiser"]
+members = ["tket2", "tket2-py", "compile-rewriter", "taso-optimiser", "hugr2phir"]
 default-members = ["tket2"]
 
-<<<<<<< HEAD
-members = ["pyrs", "compile-rewriter", "taso-optimiser", "hugr2phir"]
-=======
 [workspace.package]
 version = "0.1.0"
 rust-version = "1.70"
@@ -16,7 +13,6 @@
 homepage = "https://github.com/CQCL/tket2"
 license-file = "LICENCE"
 # authors
->>>>>>> 42200382
 
 [workspace.dependencies]
 
